--- conflicted
+++ resolved
@@ -51,8 +51,6 @@
 					<0x7 0 &gic 1 12 0>;
 		};
 	};
-<<<<<<< HEAD
-=======
 
 	mshc@12550000 {
 		compatible = "samsung,exynos4412-dw-mshc";
@@ -61,5 +59,4 @@
 		#address-cells = <1>;
 		#size-cells = <0>;
 	};
->>>>>>> 4183bef2
 };