/**************************************************************************
 *
 * Copyright © 2009 VMware, Inc., Palo Alto, CA., USA
 * All Rights Reserved.
 *
 * Permission is hereby granted, free of charge, to any person obtaining a
 * copy of this software and associated documentation files (the
 * "Software"), to deal in the Software without restriction, including
 * without limitation the rights to use, copy, modify, merge, publish,
 * distribute, sub license, and/or sell copies of the Software, and to
 * permit persons to whom the Software is furnished to do so, subject to
 * the following conditions:
 *
 * The above copyright notice and this permission notice (including the
 * next paragraph) shall be included in all copies or substantial portions
 * of the Software.
 *
 * THE SOFTWARE IS PROVIDED "AS IS", WITHOUT WARRANTY OF ANY KIND, EXPRESS OR
 * IMPLIED, INCLUDING BUT NOT LIMITED TO THE WARRANTIES OF MERCHANTABILITY,
 * FITNESS FOR A PARTICULAR PURPOSE AND NON-INFRINGEMENT. IN NO EVENT SHALL
 * THE COPYRIGHT HOLDERS, AUTHORS AND/OR ITS SUPPLIERS BE LIABLE FOR ANY CLAIM,
 * DAMAGES OR OTHER LIABILITY, WHETHER IN AN ACTION OF CONTRACT, TORT OR
 * OTHERWISE, ARISING FROM, OUT OF OR IN CONNECTION WITH THE SOFTWARE OR THE
 * USE OR OTHER DEALINGS IN THE SOFTWARE.
 *
 **************************************************************************/

#include "drmP.h"
#include "vmwgfx_drv.h"
#include "ttm/ttm_placement.h"
#include "ttm/ttm_bo_driver.h"
#include "ttm/ttm_object.h"
#include "ttm/ttm_module.h"

#define VMWGFX_DRIVER_NAME "vmwgfx"
#define VMWGFX_DRIVER_DESC "Linux drm driver for VMware graphics devices"
#define VMWGFX_CHIP_SVGAII 0
#define VMW_FB_RESERVATION 0

/**
 * Fully encoded drm commands. Might move to vmw_drm.h
 */

#define DRM_IOCTL_VMW_GET_PARAM					\
	DRM_IOWR(DRM_COMMAND_BASE + DRM_VMW_GET_PARAM,		\
		 struct drm_vmw_getparam_arg)
#define DRM_IOCTL_VMW_ALLOC_DMABUF				\
	DRM_IOWR(DRM_COMMAND_BASE + DRM_VMW_ALLOC_DMABUF,	\
		union drm_vmw_alloc_dmabuf_arg)
#define DRM_IOCTL_VMW_UNREF_DMABUF				\
	DRM_IOW(DRM_COMMAND_BASE + DRM_VMW_UNREF_DMABUF,	\
		struct drm_vmw_unref_dmabuf_arg)
#define DRM_IOCTL_VMW_CURSOR_BYPASS				\
	DRM_IOW(DRM_COMMAND_BASE + DRM_VMW_CURSOR_BYPASS,	\
		 struct drm_vmw_cursor_bypass_arg)

#define DRM_IOCTL_VMW_CONTROL_STREAM				\
	DRM_IOW(DRM_COMMAND_BASE + DRM_VMW_CONTROL_STREAM,	\
		 struct drm_vmw_control_stream_arg)
#define DRM_IOCTL_VMW_CLAIM_STREAM				\
	DRM_IOR(DRM_COMMAND_BASE + DRM_VMW_CLAIM_STREAM,	\
		 struct drm_vmw_stream_arg)
#define DRM_IOCTL_VMW_UNREF_STREAM				\
	DRM_IOW(DRM_COMMAND_BASE + DRM_VMW_UNREF_STREAM,	\
		 struct drm_vmw_stream_arg)

#define DRM_IOCTL_VMW_CREATE_CONTEXT				\
	DRM_IOR(DRM_COMMAND_BASE + DRM_VMW_CREATE_CONTEXT,	\
		struct drm_vmw_context_arg)
#define DRM_IOCTL_VMW_UNREF_CONTEXT				\
	DRM_IOW(DRM_COMMAND_BASE + DRM_VMW_UNREF_CONTEXT,	\
		struct drm_vmw_context_arg)
#define DRM_IOCTL_VMW_CREATE_SURFACE				\
	DRM_IOWR(DRM_COMMAND_BASE + DRM_VMW_CREATE_SURFACE,	\
		 union drm_vmw_surface_create_arg)
#define DRM_IOCTL_VMW_UNREF_SURFACE				\
	DRM_IOW(DRM_COMMAND_BASE + DRM_VMW_UNREF_SURFACE,	\
		 struct drm_vmw_surface_arg)
#define DRM_IOCTL_VMW_REF_SURFACE				\
	DRM_IOWR(DRM_COMMAND_BASE + DRM_VMW_REF_SURFACE,	\
		 union drm_vmw_surface_reference_arg)
#define DRM_IOCTL_VMW_EXECBUF					\
	DRM_IOW(DRM_COMMAND_BASE + DRM_VMW_EXECBUF,		\
		struct drm_vmw_execbuf_arg)
#define DRM_IOCTL_VMW_FIFO_DEBUG				\
	DRM_IOWR(DRM_COMMAND_BASE + DRM_VMW_FIFO_DEBUG,		\
		 struct drm_vmw_fifo_debug_arg)
#define DRM_IOCTL_VMW_FENCE_WAIT				\
	DRM_IOWR(DRM_COMMAND_BASE + DRM_VMW_FENCE_WAIT,		\
		 struct drm_vmw_fence_wait_arg)
#define DRM_IOCTL_VMW_UPDATE_LAYOUT				\
	DRM_IOWR(DRM_COMMAND_BASE + DRM_VMW_UPDATE_LAYOUT,	\
		 struct drm_vmw_update_layout_arg)


/**
 * The core DRM version of this macro doesn't account for
 * DRM_COMMAND_BASE.
 */

#define VMW_IOCTL_DEF(ioctl, func, flags) \
  [DRM_IOCTL_NR(DRM_IOCTL_##ioctl) - DRM_COMMAND_BASE] = {DRM_##ioctl, flags, func, DRM_IOCTL_##ioctl}

/**
 * Ioctl definitions.
 */

static struct drm_ioctl_desc vmw_ioctls[] = {
	VMW_IOCTL_DEF(VMW_GET_PARAM, vmw_getparam_ioctl,
		      DRM_AUTH | DRM_UNLOCKED),
	VMW_IOCTL_DEF(VMW_ALLOC_DMABUF, vmw_dmabuf_alloc_ioctl,
		      DRM_AUTH | DRM_UNLOCKED),
	VMW_IOCTL_DEF(VMW_UNREF_DMABUF, vmw_dmabuf_unref_ioctl,
		      DRM_AUTH | DRM_UNLOCKED),
	VMW_IOCTL_DEF(VMW_CURSOR_BYPASS,
		      vmw_kms_cursor_bypass_ioctl,
		      DRM_MASTER | DRM_CONTROL_ALLOW | DRM_UNLOCKED),

	VMW_IOCTL_DEF(VMW_CONTROL_STREAM, vmw_overlay_ioctl,
		      DRM_MASTER | DRM_CONTROL_ALLOW | DRM_UNLOCKED),
	VMW_IOCTL_DEF(VMW_CLAIM_STREAM, vmw_stream_claim_ioctl,
		      DRM_MASTER | DRM_CONTROL_ALLOW | DRM_UNLOCKED),
	VMW_IOCTL_DEF(VMW_UNREF_STREAM, vmw_stream_unref_ioctl,
		      DRM_MASTER | DRM_CONTROL_ALLOW | DRM_UNLOCKED),

	VMW_IOCTL_DEF(VMW_CREATE_CONTEXT, vmw_context_define_ioctl,
		      DRM_AUTH | DRM_UNLOCKED),
	VMW_IOCTL_DEF(VMW_UNREF_CONTEXT, vmw_context_destroy_ioctl,
		      DRM_AUTH | DRM_UNLOCKED),
	VMW_IOCTL_DEF(VMW_CREATE_SURFACE, vmw_surface_define_ioctl,
		      DRM_AUTH | DRM_UNLOCKED),
	VMW_IOCTL_DEF(VMW_UNREF_SURFACE, vmw_surface_destroy_ioctl,
		      DRM_AUTH | DRM_UNLOCKED),
	VMW_IOCTL_DEF(VMW_REF_SURFACE, vmw_surface_reference_ioctl,
		      DRM_AUTH | DRM_UNLOCKED),
	VMW_IOCTL_DEF(VMW_EXECBUF, vmw_execbuf_ioctl,
		      DRM_AUTH | DRM_UNLOCKED),
	VMW_IOCTL_DEF(VMW_FIFO_DEBUG, vmw_fifo_debug_ioctl,
		      DRM_AUTH | DRM_ROOT_ONLY | DRM_MASTER | DRM_UNLOCKED),
	VMW_IOCTL_DEF(VMW_FENCE_WAIT, vmw_fence_wait_ioctl,
		      DRM_AUTH | DRM_UNLOCKED),
	VMW_IOCTL_DEF(VMW_UPDATE_LAYOUT, vmw_kms_update_layout_ioctl,
		      DRM_MASTER | DRM_CONTROL_ALLOW | DRM_UNLOCKED)
};

static struct pci_device_id vmw_pci_id_list[] = {
	{0x15ad, 0x0405, PCI_ANY_ID, PCI_ANY_ID, 0, 0, VMWGFX_CHIP_SVGAII},
	{0, 0, 0}
};

static int enable_fbdev;

static int vmw_probe(struct pci_dev *, const struct pci_device_id *);
static void vmw_master_init(struct vmw_master *);
static int vmwgfx_pm_notifier(struct notifier_block *nb, unsigned long val,
			      void *ptr);

MODULE_PARM_DESC(enable_fbdev, "Enable vmwgfx fbdev");
module_param_named(enable_fbdev, enable_fbdev, int, 0600);

static void vmw_print_capabilities(uint32_t capabilities)
{
	DRM_INFO("Capabilities:\n");
	if (capabilities & SVGA_CAP_RECT_COPY)
		DRM_INFO("  Rect copy.\n");
	if (capabilities & SVGA_CAP_CURSOR)
		DRM_INFO("  Cursor.\n");
	if (capabilities & SVGA_CAP_CURSOR_BYPASS)
		DRM_INFO("  Cursor bypass.\n");
	if (capabilities & SVGA_CAP_CURSOR_BYPASS_2)
		DRM_INFO("  Cursor bypass 2.\n");
	if (capabilities & SVGA_CAP_8BIT_EMULATION)
		DRM_INFO("  8bit emulation.\n");
	if (capabilities & SVGA_CAP_ALPHA_CURSOR)
		DRM_INFO("  Alpha cursor.\n");
	if (capabilities & SVGA_CAP_3D)
		DRM_INFO("  3D.\n");
	if (capabilities & SVGA_CAP_EXTENDED_FIFO)
		DRM_INFO("  Extended Fifo.\n");
	if (capabilities & SVGA_CAP_MULTIMON)
		DRM_INFO("  Multimon.\n");
	if (capabilities & SVGA_CAP_PITCHLOCK)
		DRM_INFO("  Pitchlock.\n");
	if (capabilities & SVGA_CAP_IRQMASK)
		DRM_INFO("  Irq mask.\n");
	if (capabilities & SVGA_CAP_DISPLAY_TOPOLOGY)
		DRM_INFO("  Display Topology.\n");
	if (capabilities & SVGA_CAP_GMR)
		DRM_INFO("  GMR.\n");
	if (capabilities & SVGA_CAP_TRACES)
		DRM_INFO("  Traces.\n");
}

static int vmw_request_device(struct vmw_private *dev_priv)
{
	int ret;

	ret = vmw_fifo_init(dev_priv, &dev_priv->fifo);
	if (unlikely(ret != 0)) {
		DRM_ERROR("Unable to initialize FIFO.\n");
		return ret;
	}

	return 0;
}

static void vmw_release_device(struct vmw_private *dev_priv)
{
	vmw_fifo_release(dev_priv, &dev_priv->fifo);
}

int vmw_3d_resource_inc(struct vmw_private *dev_priv)
{
	int ret = 0;

	mutex_lock(&dev_priv->release_mutex);
	if (unlikely(dev_priv->num_3d_resources++ == 0)) {
		ret = vmw_request_device(dev_priv);
		if (unlikely(ret != 0))
			--dev_priv->num_3d_resources;
	}
	mutex_unlock(&dev_priv->release_mutex);
	return ret;
}


void vmw_3d_resource_dec(struct vmw_private *dev_priv)
{
	int32_t n3d;

	mutex_lock(&dev_priv->release_mutex);
	if (unlikely(--dev_priv->num_3d_resources == 0))
		vmw_release_device(dev_priv);
	n3d = (int32_t) dev_priv->num_3d_resources;
	mutex_unlock(&dev_priv->release_mutex);

	BUG_ON(n3d < 0);
}

static int vmw_driver_load(struct drm_device *dev, unsigned long chipset)
{
	struct vmw_private *dev_priv;
	int ret;
	uint32_t svga_id;

	dev_priv = kzalloc(sizeof(*dev_priv), GFP_KERNEL);
	if (unlikely(dev_priv == NULL)) {
		DRM_ERROR("Failed allocating a device private struct.\n");
		return -ENOMEM;
	}
	memset(dev_priv, 0, sizeof(*dev_priv));

	dev_priv->dev = dev;
	dev_priv->vmw_chipset = chipset;
	dev_priv->last_read_sequence = (uint32_t) -100;
	mutex_init(&dev_priv->hw_mutex);
	mutex_init(&dev_priv->cmdbuf_mutex);
	mutex_init(&dev_priv->release_mutex);
	rwlock_init(&dev_priv->resource_lock);
	idr_init(&dev_priv->context_idr);
	idr_init(&dev_priv->surface_idr);
	idr_init(&dev_priv->stream_idr);
	mutex_init(&dev_priv->init_mutex);
	init_waitqueue_head(&dev_priv->fence_queue);
	init_waitqueue_head(&dev_priv->fifo_queue);
	atomic_set(&dev_priv->fence_queue_waiters, 0);
	atomic_set(&dev_priv->fifo_queue_waiters, 0);

	dev_priv->io_start = pci_resource_start(dev->pdev, 0);
	dev_priv->vram_start = pci_resource_start(dev->pdev, 1);
	dev_priv->mmio_start = pci_resource_start(dev->pdev, 2);

	dev_priv->enable_fb = enable_fbdev;

	mutex_lock(&dev_priv->hw_mutex);

	vmw_write(dev_priv, SVGA_REG_ID, SVGA_ID_2);
	svga_id = vmw_read(dev_priv, SVGA_REG_ID);
	if (svga_id != SVGA_ID_2) {
		ret = -ENOSYS;
		DRM_ERROR("Unsuported SVGA ID 0x%x\n", svga_id);
		mutex_unlock(&dev_priv->hw_mutex);
		goto out_err0;
	}

	dev_priv->capabilities = vmw_read(dev_priv, SVGA_REG_CAPABILITIES);

	if (dev_priv->capabilities & SVGA_CAP_GMR) {
		dev_priv->max_gmr_descriptors =
			vmw_read(dev_priv,
				 SVGA_REG_GMR_MAX_DESCRIPTOR_LENGTH);
		dev_priv->max_gmr_ids =
			vmw_read(dev_priv, SVGA_REG_GMR_MAX_IDS);
	}

	dev_priv->vram_size = vmw_read(dev_priv, SVGA_REG_VRAM_SIZE);
	dev_priv->mmio_size = vmw_read(dev_priv, SVGA_REG_MEM_SIZE);
	dev_priv->fb_max_width = vmw_read(dev_priv, SVGA_REG_MAX_WIDTH);
	dev_priv->fb_max_height = vmw_read(dev_priv, SVGA_REG_MAX_HEIGHT);

	mutex_unlock(&dev_priv->hw_mutex);

	vmw_print_capabilities(dev_priv->capabilities);

	if (dev_priv->capabilities & SVGA_CAP_GMR) {
		DRM_INFO("Max GMR ids is %u\n",
			 (unsigned)dev_priv->max_gmr_ids);
		DRM_INFO("Max GMR descriptors is %u\n",
			 (unsigned)dev_priv->max_gmr_descriptors);
	}
	DRM_INFO("VRAM at 0x%08x size is %u kiB\n",
		 dev_priv->vram_start, dev_priv->vram_size / 1024);
	DRM_INFO("MMIO at 0x%08x size is %u kiB\n",
		 dev_priv->mmio_start, dev_priv->mmio_size / 1024);

	ret = vmw_ttm_global_init(dev_priv);
	if (unlikely(ret != 0))
		goto out_err0;


	vmw_master_init(&dev_priv->fbdev_master);
	ttm_lock_set_kill(&dev_priv->fbdev_master.lock, false, SIGTERM);
	dev_priv->active_master = &dev_priv->fbdev_master;


	ret = ttm_bo_device_init(&dev_priv->bdev,
				 dev_priv->bo_global_ref.ref.object,
				 &vmw_bo_driver, VMWGFX_FILE_PAGE_OFFSET,
				 false);
	if (unlikely(ret != 0)) {
		DRM_ERROR("Failed initializing TTM buffer object driver.\n");
		goto out_err1;
	}

	ret = ttm_bo_init_mm(&dev_priv->bdev, TTM_PL_VRAM,
			     (dev_priv->vram_size >> PAGE_SHIFT));
	if (unlikely(ret != 0)) {
		DRM_ERROR("Failed initializing memory manager for VRAM.\n");
		goto out_err2;
	}

	dev_priv->has_gmr = true;
	if (ttm_bo_init_mm(&dev_priv->bdev, VMW_PL_GMR,
			   dev_priv->max_gmr_ids) != 0) {
		DRM_INFO("No GMR memory available. "
			 "Graphics memory resources are very limited.\n");
		dev_priv->has_gmr = false;
	}

	dev_priv->mmio_mtrr = drm_mtrr_add(dev_priv->mmio_start,
					   dev_priv->mmio_size, DRM_MTRR_WC);

	dev_priv->mmio_virt = ioremap_wc(dev_priv->mmio_start,
					 dev_priv->mmio_size);

	if (unlikely(dev_priv->mmio_virt == NULL)) {
		ret = -ENOMEM;
		DRM_ERROR("Failed mapping MMIO.\n");
		goto out_err3;
	}

	/* Need mmio memory to check for fifo pitchlock cap. */
	if (!(dev_priv->capabilities & SVGA_CAP_DISPLAY_TOPOLOGY) &&
	    !(dev_priv->capabilities & SVGA_CAP_PITCHLOCK) &&
	    !vmw_fifo_have_pitchlock(dev_priv)) {
		ret = -ENOSYS;
		DRM_ERROR("Hardware has no pitchlock\n");
		goto out_err4;
	}

	dev_priv->tdev = ttm_object_device_init
	    (dev_priv->mem_global_ref.object, 12);

	if (unlikely(dev_priv->tdev == NULL)) {
		DRM_ERROR("Unable to initialize TTM object management.\n");
		ret = -ENOMEM;
		goto out_err4;
	}

	dev->dev_private = dev_priv;

	ret = pci_request_regions(dev->pdev, "vmwgfx probe");
	dev_priv->stealth = (ret != 0);
	if (dev_priv->stealth) {
		/**
		 * Request at least the mmio PCI resource.
		 */

		DRM_INFO("It appears like vesafb is loaded. "
			 "Ignore above error if any.\n");
		ret = pci_request_region(dev->pdev, 2, "vmwgfx stealth probe");
		if (unlikely(ret != 0)) {
			DRM_ERROR("Failed reserving the SVGA MMIO resource.\n");
			goto out_no_device;
		}
	}
	ret = vmw_kms_init(dev_priv);
	if (unlikely(ret != 0))
		goto out_no_kms;
	vmw_overlay_init(dev_priv);
	if (dev_priv->enable_fb) {
		ret = vmw_3d_resource_inc(dev_priv);
		if (unlikely(ret != 0))
			goto out_no_fifo;
		vmw_kms_save_vga(dev_priv);
		vmw_fb_init(dev_priv);
		DRM_INFO("%s", vmw_fifo_have_3d(dev_priv) ?
			 "Detected device 3D availability.\n" :
			 "Detected no device 3D availability.\n");
	} else {
		DRM_INFO("Delayed 3D detection since we're not "
			 "running the device in SVGA mode yet.\n");
	}

	if (dev_priv->capabilities & SVGA_CAP_IRQMASK) {
		ret = drm_irq_install(dev);
		if (unlikely(ret != 0)) {
			DRM_ERROR("Failed installing irq: %d\n", ret);
			goto out_no_irq;
		}
	}

	dev_priv->pm_nb.notifier_call = vmwgfx_pm_notifier;
	register_pm_notifier(&dev_priv->pm_nb);

	return 0;

out_no_irq:
	if (dev_priv->enable_fb) {
		vmw_fb_close(dev_priv);
		vmw_kms_restore_vga(dev_priv);
		vmw_3d_resource_dec(dev_priv);
	}
out_no_fifo:
	vmw_overlay_close(dev_priv);
	vmw_kms_close(dev_priv);
out_no_kms:
	if (dev_priv->stealth)
		pci_release_region(dev->pdev, 2);
	else
		pci_release_regions(dev->pdev);
out_no_device:
	ttm_object_device_release(&dev_priv->tdev);
out_err4:
	iounmap(dev_priv->mmio_virt);
out_err3:
	drm_mtrr_del(dev_priv->mmio_mtrr, dev_priv->mmio_start,
		     dev_priv->mmio_size, DRM_MTRR_WC);
	if (dev_priv->has_gmr)
		(void) ttm_bo_clean_mm(&dev_priv->bdev, VMW_PL_GMR);
	(void)ttm_bo_clean_mm(&dev_priv->bdev, TTM_PL_VRAM);
out_err2:
	(void)ttm_bo_device_release(&dev_priv->bdev);
out_err1:
	vmw_ttm_global_release(dev_priv);
out_err0:
	idr_destroy(&dev_priv->surface_idr);
	idr_destroy(&dev_priv->context_idr);
	idr_destroy(&dev_priv->stream_idr);
	kfree(dev_priv);
	return ret;
}

static int vmw_driver_unload(struct drm_device *dev)
{
	struct vmw_private *dev_priv = vmw_priv(dev);

	unregister_pm_notifier(&dev_priv->pm_nb);

	if (dev_priv->capabilities & SVGA_CAP_IRQMASK)
		drm_irq_uninstall(dev_priv->dev);
	if (dev_priv->enable_fb) {
		vmw_fb_close(dev_priv);
		vmw_kms_restore_vga(dev_priv);
		vmw_3d_resource_dec(dev_priv);
	}
	vmw_kms_close(dev_priv);
	vmw_overlay_close(dev_priv);
	if (dev_priv->stealth)
		pci_release_region(dev->pdev, 2);
	else
		pci_release_regions(dev->pdev);

	ttm_object_device_release(&dev_priv->tdev);
	iounmap(dev_priv->mmio_virt);
	drm_mtrr_del(dev_priv->mmio_mtrr, dev_priv->mmio_start,
		     dev_priv->mmio_size, DRM_MTRR_WC);
	if (dev_priv->has_gmr)
		(void)ttm_bo_clean_mm(&dev_priv->bdev, VMW_PL_GMR);
	(void)ttm_bo_clean_mm(&dev_priv->bdev, TTM_PL_VRAM);
	(void)ttm_bo_device_release(&dev_priv->bdev);
	vmw_ttm_global_release(dev_priv);
	idr_destroy(&dev_priv->surface_idr);
	idr_destroy(&dev_priv->context_idr);
	idr_destroy(&dev_priv->stream_idr);

	kfree(dev_priv);

	return 0;
}

static void vmw_postclose(struct drm_device *dev,
			 struct drm_file *file_priv)
{
	struct vmw_fpriv *vmw_fp;

	vmw_fp = vmw_fpriv(file_priv);
	ttm_object_file_release(&vmw_fp->tfile);
	if (vmw_fp->locked_master)
		drm_master_put(&vmw_fp->locked_master);
	kfree(vmw_fp);
}

static int vmw_driver_open(struct drm_device *dev, struct drm_file *file_priv)
{
	struct vmw_private *dev_priv = vmw_priv(dev);
	struct vmw_fpriv *vmw_fp;
	int ret = -ENOMEM;

	vmw_fp = kzalloc(sizeof(*vmw_fp), GFP_KERNEL);
	if (unlikely(vmw_fp == NULL))
		return ret;

	vmw_fp->tfile = ttm_object_file_init(dev_priv->tdev, 10);
	if (unlikely(vmw_fp->tfile == NULL))
		goto out_no_tfile;

	file_priv->driver_priv = vmw_fp;

	if (unlikely(dev_priv->bdev.dev_mapping == NULL))
		dev_priv->bdev.dev_mapping =
			file_priv->filp->f_path.dentry->d_inode->i_mapping;

	return 0;

out_no_tfile:
	kfree(vmw_fp);
	return ret;
}

static long vmw_unlocked_ioctl(struct file *filp, unsigned int cmd,
			       unsigned long arg)
{
	struct drm_file *file_priv = filp->private_data;
	struct drm_device *dev = file_priv->minor->dev;
	unsigned int nr = DRM_IOCTL_NR(cmd);

	/*
	 * Do extra checking on driver private ioctls.
	 */

	if ((nr >= DRM_COMMAND_BASE) && (nr < DRM_COMMAND_END)
	    && (nr < DRM_COMMAND_BASE + dev->driver->num_ioctls)) {
		struct drm_ioctl_desc *ioctl =
		    &vmw_ioctls[nr - DRM_COMMAND_BASE];

		if (unlikely(ioctl->cmd_drv != cmd)) {
			DRM_ERROR("Invalid command format, ioctl %d\n",
				  nr - DRM_COMMAND_BASE);
			return -EINVAL;
		}
	}

	return drm_ioctl(filp, cmd, arg);
}

static int vmw_firstopen(struct drm_device *dev)
{
	struct vmw_private *dev_priv = vmw_priv(dev);
	dev_priv->is_opened = true;

	return 0;
}

static void vmw_lastclose(struct drm_device *dev)
{
	struct vmw_private *dev_priv = vmw_priv(dev);
	struct drm_crtc *crtc;
	struct drm_mode_set set;
	int ret;

	/**
	 * Do nothing on the lastclose call from drm_unload.
	 */

	if (!dev_priv->is_opened)
		return;

	dev_priv->is_opened = false;
	set.x = 0;
	set.y = 0;
	set.fb = NULL;
	set.mode = NULL;
	set.connectors = NULL;
	set.num_connectors = 0;

	list_for_each_entry(crtc, &dev->mode_config.crtc_list, head) {
		set.crtc = crtc;
		ret = crtc->funcs->set_config(&set);
		WARN_ON(ret != 0);
	}

}

static void vmw_master_init(struct vmw_master *vmaster)
{
	ttm_lock_init(&vmaster->lock);
	INIT_LIST_HEAD(&vmaster->fb_surf);
	mutex_init(&vmaster->fb_surf_mutex);
}

static int vmw_master_create(struct drm_device *dev,
			     struct drm_master *master)
{
	struct vmw_master *vmaster;

	vmaster = kzalloc(sizeof(*vmaster), GFP_KERNEL);
	if (unlikely(vmaster == NULL))
		return -ENOMEM;

	vmw_master_init(vmaster);
	ttm_lock_set_kill(&vmaster->lock, true, SIGTERM);
	master->driver_priv = vmaster;

	return 0;
}

static void vmw_master_destroy(struct drm_device *dev,
			       struct drm_master *master)
{
	struct vmw_master *vmaster = vmw_master(master);

	master->driver_priv = NULL;
	kfree(vmaster);
}


static int vmw_master_set(struct drm_device *dev,
			  struct drm_file *file_priv,
			  bool from_open)
{
	struct vmw_private *dev_priv = vmw_priv(dev);
	struct vmw_fpriv *vmw_fp = vmw_fpriv(file_priv);
	struct vmw_master *active = dev_priv->active_master;
	struct vmw_master *vmaster = vmw_master(file_priv->master);
	int ret = 0;

	if (!dev_priv->enable_fb) {
		ret = vmw_3d_resource_inc(dev_priv);
		if (unlikely(ret != 0))
			return ret;
		vmw_kms_save_vga(dev_priv);
		mutex_lock(&dev_priv->hw_mutex);
		vmw_write(dev_priv, SVGA_REG_TRACES, 0);
		mutex_unlock(&dev_priv->hw_mutex);
	}

	if (active) {
		BUG_ON(active != &dev_priv->fbdev_master);
		ret = ttm_vt_lock(&active->lock, false, vmw_fp->tfile);
		if (unlikely(ret != 0))
			goto out_no_active_lock;

		ttm_lock_set_kill(&active->lock, true, SIGTERM);
		ret = ttm_bo_evict_mm(&dev_priv->bdev, TTM_PL_VRAM);
		if (unlikely(ret != 0)) {
			DRM_ERROR("Unable to clean VRAM on "
				  "master drop.\n");
		}

		dev_priv->active_master = NULL;
	}

	ttm_lock_set_kill(&vmaster->lock, false, SIGTERM);
	if (!from_open) {
		ttm_vt_unlock(&vmaster->lock);
		BUG_ON(vmw_fp->locked_master != file_priv->master);
		drm_master_put(&vmw_fp->locked_master);
	}

	dev_priv->active_master = vmaster;

	return 0;

out_no_active_lock:
	if (!dev_priv->enable_fb) {
		mutex_lock(&dev_priv->hw_mutex);
		vmw_write(dev_priv, SVGA_REG_TRACES, 1);
		mutex_unlock(&dev_priv->hw_mutex);
		vmw_kms_restore_vga(dev_priv);
		vmw_3d_resource_dec(dev_priv);
	}
	return ret;
}

static void vmw_master_drop(struct drm_device *dev,
			    struct drm_file *file_priv,
			    bool from_release)
{
	struct vmw_private *dev_priv = vmw_priv(dev);
	struct vmw_fpriv *vmw_fp = vmw_fpriv(file_priv);
	struct vmw_master *vmaster = vmw_master(file_priv->master);
	int ret;

	/**
	 * Make sure the master doesn't disappear while we have
	 * it locked.
	 */

	vmw_fp->locked_master = drm_master_get(file_priv->master);
	ret = ttm_vt_lock(&vmaster->lock, false, vmw_fp->tfile);
	vmw_kms_idle_workqueues(vmaster);

	if (unlikely((ret != 0))) {
		DRM_ERROR("Unable to lock TTM at VT switch.\n");
		drm_master_put(&vmw_fp->locked_master);
	}

	ttm_lock_set_kill(&vmaster->lock, true, SIGTERM);

	if (!dev_priv->enable_fb) {
		ret = ttm_bo_evict_mm(&dev_priv->bdev, TTM_PL_VRAM);
		if (unlikely(ret != 0))
			DRM_ERROR("Unable to clean VRAM on master drop.\n");
		mutex_lock(&dev_priv->hw_mutex);
		vmw_write(dev_priv, SVGA_REG_TRACES, 1);
		mutex_unlock(&dev_priv->hw_mutex);
		vmw_kms_restore_vga(dev_priv);
		vmw_3d_resource_dec(dev_priv);
	}

	dev_priv->active_master = &dev_priv->fbdev_master;
	ttm_lock_set_kill(&dev_priv->fbdev_master.lock, false, SIGTERM);
	ttm_vt_unlock(&dev_priv->fbdev_master.lock);

	if (dev_priv->enable_fb)
		vmw_fb_on(dev_priv);
}


static void vmw_remove(struct pci_dev *pdev)
{
	struct drm_device *dev = pci_get_drvdata(pdev);

	drm_put_dev(dev);
}

static int vmwgfx_pm_notifier(struct notifier_block *nb, unsigned long val,
			      void *ptr)
{
	struct vmw_private *dev_priv =
		container_of(nb, struct vmw_private, pm_nb);
	struct vmw_master *vmaster = dev_priv->active_master;

	switch (val) {
	case PM_HIBERNATION_PREPARE:
	case PM_SUSPEND_PREPARE:
		ttm_suspend_lock(&vmaster->lock);

		/**
		 * This empties VRAM and unbinds all GMR bindings.
		 * Buffer contents is moved to swappable memory.
		 */
		ttm_bo_swapout_all(&dev_priv->bdev);

		break;
	case PM_POST_HIBERNATION:
	case PM_POST_SUSPEND:
	case PM_POST_RESTORE:
		ttm_suspend_unlock(&vmaster->lock);

		break;
	case PM_RESTORE_PREPARE:
		break;
	default:
		break;
	}
	return 0;
}

/**
 * These might not be needed with the virtual SVGA device.
 */

static int vmw_pci_suspend(struct pci_dev *pdev, pm_message_t state)
{
	struct drm_device *dev = pci_get_drvdata(pdev);
	struct vmw_private *dev_priv = vmw_priv(dev);

	if (dev_priv->num_3d_resources != 0) {
		DRM_INFO("Can't suspend or hibernate "
			 "while 3D resources are active.\n");
		return -EBUSY;
	}

	pci_save_state(pdev);
	pci_disable_device(pdev);
	pci_set_power_state(pdev, PCI_D3hot);
	return 0;
}

static int vmw_pci_resume(struct pci_dev *pdev)
{
	pci_set_power_state(pdev, PCI_D0);
	pci_restore_state(pdev);
	return pci_enable_device(pdev);
}

static int vmw_pm_suspend(struct device *kdev)
{
	struct pci_dev *pdev = to_pci_dev(kdev);
	struct pm_message dummy;

	dummy.event = 0;

	return vmw_pci_suspend(pdev, dummy);
}

static int vmw_pm_resume(struct device *kdev)
{
	struct pci_dev *pdev = to_pci_dev(kdev);

	return vmw_pci_resume(pdev);
}

static int vmw_pm_prepare(struct device *kdev)
{
	struct pci_dev *pdev = to_pci_dev(kdev);
	struct drm_device *dev = pci_get_drvdata(pdev);
	struct vmw_private *dev_priv = vmw_priv(dev);

	/**
	 * Release 3d reference held by fbdev and potentially
	 * stop fifo.
	 */
	dev_priv->suspended = true;
	if (dev_priv->enable_fb)
		vmw_3d_resource_dec(dev_priv);

	if (dev_priv->num_3d_resources != 0) {

		DRM_INFO("Can't suspend or hibernate "
			 "while 3D resources are active.\n");

		if (dev_priv->enable_fb)
			vmw_3d_resource_inc(dev_priv);
		dev_priv->suspended = false;
		return -EBUSY;
	}

	return 0;
}

static void vmw_pm_complete(struct device *kdev)
{
	struct pci_dev *pdev = to_pci_dev(kdev);
	struct drm_device *dev = pci_get_drvdata(pdev);
	struct vmw_private *dev_priv = vmw_priv(dev);

	/**
	 * Reclaim 3d reference held by fbdev and potentially
	 * start fifo.
	 */
	if (dev_priv->enable_fb)
		vmw_3d_resource_inc(dev_priv);

	dev_priv->suspended = false;
}

static const struct dev_pm_ops vmw_pm_ops = {
	.prepare = vmw_pm_prepare,
	.complete = vmw_pm_complete,
	.suspend = vmw_pm_suspend,
	.resume = vmw_pm_resume,
};

static struct drm_driver driver = {
	.driver_features = DRIVER_HAVE_IRQ | DRIVER_IRQ_SHARED |
	DRIVER_MODESET,
	.load = vmw_driver_load,
	.unload = vmw_driver_unload,
	.firstopen = vmw_firstopen,
	.lastclose = vmw_lastclose,
	.irq_preinstall = vmw_irq_preinstall,
	.irq_postinstall = vmw_irq_postinstall,
	.irq_uninstall = vmw_irq_uninstall,
	.irq_handler = vmw_irq_handler,
	.get_vblank_counter = vmw_get_vblank_counter,
	.reclaim_buffers_locked = NULL,
	.ioctls = vmw_ioctls,
	.num_ioctls = DRM_ARRAY_SIZE(vmw_ioctls),
	.dma_quiescent = NULL,	/*vmw_dma_quiescent, */
	.master_create = vmw_master_create,
	.master_destroy = vmw_master_destroy,
	.master_set = vmw_master_set,
	.master_drop = vmw_master_drop,
	.open = vmw_driver_open,
	.postclose = vmw_postclose,
	.fops = {
		 .owner = THIS_MODULE,
		 .open = drm_open,
		 .release = drm_release,
		 .unlocked_ioctl = vmw_unlocked_ioctl,
		 .mmap = vmw_mmap,
		 .poll = drm_poll,
		 .fasync = drm_fasync,
#if defined(CONFIG_COMPAT)
		 .compat_ioctl = drm_compat_ioctl,
#endif
<<<<<<< HEAD
		 .llseek = noop_llseek,
		 },
=======
	},
>>>>>>> 135cba0d
	.pci_driver = {
		 .name = VMWGFX_DRIVER_NAME,
		 .id_table = vmw_pci_id_list,
		 .probe = vmw_probe,
		 .remove = vmw_remove,
		 .driver = {
			 .pm = &vmw_pm_ops
		 }
	 },
	.name = VMWGFX_DRIVER_NAME,
	.desc = VMWGFX_DRIVER_DESC,
	.date = VMWGFX_DRIVER_DATE,
	.major = VMWGFX_DRIVER_MAJOR,
	.minor = VMWGFX_DRIVER_MINOR,
	.patchlevel = VMWGFX_DRIVER_PATCHLEVEL
};

static int vmw_probe(struct pci_dev *pdev, const struct pci_device_id *ent)
{
	return drm_get_pci_dev(pdev, ent, &driver);
}

static int __init vmwgfx_init(void)
{
	int ret;
	ret = drm_init(&driver);
	if (ret)
		DRM_ERROR("Failed initializing DRM.\n");
	return ret;
}

static void __exit vmwgfx_exit(void)
{
	drm_exit(&driver);
}

module_init(vmwgfx_init);
module_exit(vmwgfx_exit);

MODULE_AUTHOR("VMware Inc. and others");
MODULE_DESCRIPTION("Standalone drm driver for the VMware SVGA device");
MODULE_LICENSE("GPL and additional rights");
MODULE_VERSION(__stringify(VMWGFX_DRIVER_MAJOR) "."
	       __stringify(VMWGFX_DRIVER_MINOR) "."
	       __stringify(VMWGFX_DRIVER_PATCHLEVEL) "."
	       "0");<|MERGE_RESOLUTION|>--- conflicted
+++ resolved
@@ -907,12 +907,8 @@
 #if defined(CONFIG_COMPAT)
 		 .compat_ioctl = drm_compat_ioctl,
 #endif
-<<<<<<< HEAD
 		 .llseek = noop_llseek,
-		 },
-=======
 	},
->>>>>>> 135cba0d
 	.pci_driver = {
 		 .name = VMWGFX_DRIVER_NAME,
 		 .id_table = vmw_pci_id_list,
