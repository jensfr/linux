/* i915_drv.c -- i830,i845,i855,i865,i915 driver -*- linux-c -*-
 */
/*
 *
 * Copyright 2003 Tungsten Graphics, Inc., Cedar Park, Texas.
 * All Rights Reserved.
 *
 * Permission is hereby granted, free of charge, to any person obtaining a
 * copy of this software and associated documentation files (the
 * "Software"), to deal in the Software without restriction, including
 * without limitation the rights to use, copy, modify, merge, publish,
 * distribute, sub license, and/or sell copies of the Software, and to
 * permit persons to whom the Software is furnished to do so, subject to
 * the following conditions:
 *
 * The above copyright notice and this permission notice (including the
 * next paragraph) shall be included in all copies or substantial portions
 * of the Software.
 *
 * THE SOFTWARE IS PROVIDED "AS IS", WITHOUT WARRANTY OF ANY KIND, EXPRESS
 * OR IMPLIED, INCLUDING BUT NOT LIMITED TO THE WARRANTIES OF
 * MERCHANTABILITY, FITNESS FOR A PARTICULAR PURPOSE AND NON-INFRINGEMENT.
 * IN NO EVENT SHALL TUNGSTEN GRAPHICS AND/OR ITS SUPPLIERS BE LIABLE FOR
 * ANY CLAIM, DAMAGES OR OTHER LIABILITY, WHETHER IN AN ACTION OF CONTRACT,
 * TORT OR OTHERWISE, ARISING FROM, OUT OF OR IN CONNECTION WITH THE
 * SOFTWARE OR THE USE OR OTHER DEALINGS IN THE SOFTWARE.
 *
 */

#include <linux/device.h>
#include <linux/acpi.h>
#include <drm/drmP.h>
#include <drm/i915_drm.h>
#include "i915_drv.h"
#include "i915_trace.h"
#include "intel_drv.h"

#include <linux/console.h>
#include <linux/module.h>
#include <linux/pm_runtime.h>
#include <drm/drm_crtc_helper.h>

static struct drm_driver driver;

#define GEN_DEFAULT_PIPEOFFSETS \
	.pipe_offsets = { PIPE_A_OFFSET, PIPE_B_OFFSET, \
			  PIPE_C_OFFSET, PIPE_EDP_OFFSET }, \
	.trans_offsets = { TRANSCODER_A_OFFSET, TRANSCODER_B_OFFSET, \
			   TRANSCODER_C_OFFSET, TRANSCODER_EDP_OFFSET }, \
	.palette_offsets = { PALETTE_A_OFFSET, PALETTE_B_OFFSET }

#define GEN_CHV_PIPEOFFSETS \
	.pipe_offsets = { PIPE_A_OFFSET, PIPE_B_OFFSET, \
			  CHV_PIPE_C_OFFSET }, \
	.trans_offsets = { TRANSCODER_A_OFFSET, TRANSCODER_B_OFFSET, \
			   CHV_TRANSCODER_C_OFFSET, }, \
	.palette_offsets = { PALETTE_A_OFFSET, PALETTE_B_OFFSET, \
			     CHV_PALETTE_C_OFFSET }

#define CURSOR_OFFSETS \
	.cursor_offsets = { CURSOR_A_OFFSET, CURSOR_B_OFFSET, CHV_CURSOR_C_OFFSET }

#define IVB_CURSOR_OFFSETS \
	.cursor_offsets = { CURSOR_A_OFFSET, IVB_CURSOR_B_OFFSET, IVB_CURSOR_C_OFFSET }

static const struct intel_device_info intel_i830_info = {
	.gen = 2, .is_mobile = 1, .cursor_needs_physical = 1, .num_pipes = 2,
	.has_overlay = 1, .overlay_needs_physical = 1,
	.ring_mask = RENDER_RING,
	GEN_DEFAULT_PIPEOFFSETS,
	CURSOR_OFFSETS,
};

static const struct intel_device_info intel_845g_info = {
	.gen = 2, .num_pipes = 1,
	.has_overlay = 1, .overlay_needs_physical = 1,
	.ring_mask = RENDER_RING,
	GEN_DEFAULT_PIPEOFFSETS,
	CURSOR_OFFSETS,
};

static const struct intel_device_info intel_i85x_info = {
	.gen = 2, .is_i85x = 1, .is_mobile = 1, .num_pipes = 2,
	.cursor_needs_physical = 1,
	.has_overlay = 1, .overlay_needs_physical = 1,
	.has_fbc = 1,
	.ring_mask = RENDER_RING,
	GEN_DEFAULT_PIPEOFFSETS,
	CURSOR_OFFSETS,
};

static const struct intel_device_info intel_i865g_info = {
	.gen = 2, .num_pipes = 1,
	.has_overlay = 1, .overlay_needs_physical = 1,
	.ring_mask = RENDER_RING,
	GEN_DEFAULT_PIPEOFFSETS,
	CURSOR_OFFSETS,
};

static const struct intel_device_info intel_i915g_info = {
	.gen = 3, .is_i915g = 1, .cursor_needs_physical = 1, .num_pipes = 2,
	.has_overlay = 1, .overlay_needs_physical = 1,
	.ring_mask = RENDER_RING,
	GEN_DEFAULT_PIPEOFFSETS,
	CURSOR_OFFSETS,
};
static const struct intel_device_info intel_i915gm_info = {
	.gen = 3, .is_mobile = 1, .num_pipes = 2,
	.cursor_needs_physical = 1,
	.has_overlay = 1, .overlay_needs_physical = 1,
	.supports_tv = 1,
	.has_fbc = 1,
	.ring_mask = RENDER_RING,
	GEN_DEFAULT_PIPEOFFSETS,
	CURSOR_OFFSETS,
};
static const struct intel_device_info intel_i945g_info = {
	.gen = 3, .has_hotplug = 1, .cursor_needs_physical = 1, .num_pipes = 2,
	.has_overlay = 1, .overlay_needs_physical = 1,
	.ring_mask = RENDER_RING,
	GEN_DEFAULT_PIPEOFFSETS,
	CURSOR_OFFSETS,
};
static const struct intel_device_info intel_i945gm_info = {
	.gen = 3, .is_i945gm = 1, .is_mobile = 1, .num_pipes = 2,
	.has_hotplug = 1, .cursor_needs_physical = 1,
	.has_overlay = 1, .overlay_needs_physical = 1,
	.supports_tv = 1,
	.has_fbc = 1,
	.ring_mask = RENDER_RING,
	GEN_DEFAULT_PIPEOFFSETS,
	CURSOR_OFFSETS,
};

static const struct intel_device_info intel_i965g_info = {
	.gen = 4, .is_broadwater = 1, .num_pipes = 2,
	.has_hotplug = 1,
	.has_overlay = 1,
	.ring_mask = RENDER_RING,
	GEN_DEFAULT_PIPEOFFSETS,
	CURSOR_OFFSETS,
};

static const struct intel_device_info intel_i965gm_info = {
	.gen = 4, .is_crestline = 1, .num_pipes = 2,
	.is_mobile = 1, .has_fbc = 1, .has_hotplug = 1,
	.has_overlay = 1,
	.supports_tv = 1,
	.ring_mask = RENDER_RING,
	GEN_DEFAULT_PIPEOFFSETS,
	CURSOR_OFFSETS,
};

static const struct intel_device_info intel_g33_info = {
	.gen = 3, .is_g33 = 1, .num_pipes = 2,
	.need_gfx_hws = 1, .has_hotplug = 1,
	.has_overlay = 1,
	.ring_mask = RENDER_RING,
	GEN_DEFAULT_PIPEOFFSETS,
	CURSOR_OFFSETS,
};

static const struct intel_device_info intel_g45_info = {
	.gen = 4, .is_g4x = 1, .need_gfx_hws = 1, .num_pipes = 2,
	.has_pipe_cxsr = 1, .has_hotplug = 1,
	.ring_mask = RENDER_RING | BSD_RING,
	GEN_DEFAULT_PIPEOFFSETS,
	CURSOR_OFFSETS,
};

static const struct intel_device_info intel_gm45_info = {
	.gen = 4, .is_g4x = 1, .num_pipes = 2,
	.is_mobile = 1, .need_gfx_hws = 1, .has_fbc = 1,
	.has_pipe_cxsr = 1, .has_hotplug = 1,
	.supports_tv = 1,
	.ring_mask = RENDER_RING | BSD_RING,
	GEN_DEFAULT_PIPEOFFSETS,
	CURSOR_OFFSETS,
};

static const struct intel_device_info intel_pineview_info = {
	.gen = 3, .is_g33 = 1, .is_pineview = 1, .is_mobile = 1, .num_pipes = 2,
	.need_gfx_hws = 1, .has_hotplug = 1,
	.has_overlay = 1,
	GEN_DEFAULT_PIPEOFFSETS,
	CURSOR_OFFSETS,
};

static const struct intel_device_info intel_ironlake_d_info = {
	.gen = 5, .num_pipes = 2,
	.need_gfx_hws = 1, .has_hotplug = 1,
	.ring_mask = RENDER_RING | BSD_RING,
	GEN_DEFAULT_PIPEOFFSETS,
	CURSOR_OFFSETS,
};

static const struct intel_device_info intel_ironlake_m_info = {
	.gen = 5, .is_mobile = 1, .num_pipes = 2,
	.need_gfx_hws = 1, .has_hotplug = 1,
	.has_fbc = 1,
	.ring_mask = RENDER_RING | BSD_RING,
	GEN_DEFAULT_PIPEOFFSETS,
	CURSOR_OFFSETS,
};

static const struct intel_device_info intel_sandybridge_d_info = {
	.gen = 6, .num_pipes = 2,
	.need_gfx_hws = 1, .has_hotplug = 1,
	.has_fbc = 1,
	.ring_mask = RENDER_RING | BSD_RING | BLT_RING,
	.has_llc = 1,
	GEN_DEFAULT_PIPEOFFSETS,
	CURSOR_OFFSETS,
};

static const struct intel_device_info intel_sandybridge_m_info = {
	.gen = 6, .is_mobile = 1, .num_pipes = 2,
	.need_gfx_hws = 1, .has_hotplug = 1,
	.has_fbc = 1,
	.ring_mask = RENDER_RING | BSD_RING | BLT_RING,
	.has_llc = 1,
	GEN_DEFAULT_PIPEOFFSETS,
	CURSOR_OFFSETS,
};

#define GEN7_FEATURES  \
	.gen = 7, .num_pipes = 3, \
	.need_gfx_hws = 1, .has_hotplug = 1, \
	.has_fbc = 1, \
	.ring_mask = RENDER_RING | BSD_RING | BLT_RING, \
	.has_llc = 1

static const struct intel_device_info intel_ivybridge_d_info = {
	GEN7_FEATURES,
	.is_ivybridge = 1,
	GEN_DEFAULT_PIPEOFFSETS,
	IVB_CURSOR_OFFSETS,
};

static const struct intel_device_info intel_ivybridge_m_info = {
	GEN7_FEATURES,
	.is_ivybridge = 1,
	.is_mobile = 1,
	GEN_DEFAULT_PIPEOFFSETS,
	IVB_CURSOR_OFFSETS,
};

static const struct intel_device_info intel_ivybridge_q_info = {
	GEN7_FEATURES,
	.is_ivybridge = 1,
	.num_pipes = 0, /* legal, last one wins */
	GEN_DEFAULT_PIPEOFFSETS,
	IVB_CURSOR_OFFSETS,
};

static const struct intel_device_info intel_valleyview_m_info = {
	GEN7_FEATURES,
	.is_mobile = 1,
	.num_pipes = 2,
	.is_valleyview = 1,
	.display_mmio_offset = VLV_DISPLAY_BASE,
	.has_fbc = 0, /* legal, last one wins */
	.has_llc = 0, /* legal, last one wins */
	GEN_DEFAULT_PIPEOFFSETS,
	CURSOR_OFFSETS,
};

static const struct intel_device_info intel_valleyview_d_info = {
	GEN7_FEATURES,
	.num_pipes = 2,
	.is_valleyview = 1,
	.display_mmio_offset = VLV_DISPLAY_BASE,
	.has_fbc = 0, /* legal, last one wins */
	.has_llc = 0, /* legal, last one wins */
	GEN_DEFAULT_PIPEOFFSETS,
	CURSOR_OFFSETS,
};

static const struct intel_device_info intel_haswell_d_info = {
	GEN7_FEATURES,
	.is_haswell = 1,
	.has_ddi = 1,
	.has_fpga_dbg = 1,
	.ring_mask = RENDER_RING | BSD_RING | BLT_RING | VEBOX_RING,
	GEN_DEFAULT_PIPEOFFSETS,
	IVB_CURSOR_OFFSETS,
};

static const struct intel_device_info intel_haswell_m_info = {
	GEN7_FEATURES,
	.is_haswell = 1,
	.is_mobile = 1,
	.has_ddi = 1,
	.has_fpga_dbg = 1,
	.ring_mask = RENDER_RING | BSD_RING | BLT_RING | VEBOX_RING,
	GEN_DEFAULT_PIPEOFFSETS,
	IVB_CURSOR_OFFSETS,
};

static const struct intel_device_info intel_broadwell_d_info = {
	.gen = 8, .num_pipes = 3,
	.need_gfx_hws = 1, .has_hotplug = 1,
	.ring_mask = RENDER_RING | BSD_RING | BLT_RING | VEBOX_RING,
	.has_llc = 1,
	.has_ddi = 1,
	.has_fbc = 1,
	GEN_DEFAULT_PIPEOFFSETS,
	IVB_CURSOR_OFFSETS,
};

static const struct intel_device_info intel_broadwell_m_info = {
	.gen = 8, .is_mobile = 1, .num_pipes = 3,
	.need_gfx_hws = 1, .has_hotplug = 1,
	.ring_mask = RENDER_RING | BSD_RING | BLT_RING | VEBOX_RING,
	.has_llc = 1,
	.has_ddi = 1,
	.has_fbc = 1,
	GEN_DEFAULT_PIPEOFFSETS,
	IVB_CURSOR_OFFSETS,
};

static const struct intel_device_info intel_broadwell_gt3d_info = {
	.gen = 8, .num_pipes = 3,
	.need_gfx_hws = 1, .has_hotplug = 1,
	.ring_mask = RENDER_RING | BSD_RING | BLT_RING | VEBOX_RING | BSD2_RING,
	.has_llc = 1,
	.has_ddi = 1,
	.has_fbc = 1,
	GEN_DEFAULT_PIPEOFFSETS,
	IVB_CURSOR_OFFSETS,
};

static const struct intel_device_info intel_broadwell_gt3m_info = {
	.gen = 8, .is_mobile = 1, .num_pipes = 3,
	.need_gfx_hws = 1, .has_hotplug = 1,
	.ring_mask = RENDER_RING | BSD_RING | BLT_RING | VEBOX_RING | BSD2_RING,
	.has_llc = 1,
	.has_ddi = 1,
	.has_fbc = 1,
	GEN_DEFAULT_PIPEOFFSETS,
	IVB_CURSOR_OFFSETS,
};

static const struct intel_device_info intel_cherryview_info = {
	.is_preliminary = 1,
	.gen = 8, .num_pipes = 3,
	.need_gfx_hws = 1, .has_hotplug = 1,
	.ring_mask = RENDER_RING | BSD_RING | BLT_RING | VEBOX_RING,
	.is_valleyview = 1,
	.display_mmio_offset = VLV_DISPLAY_BASE,
	GEN_CHV_PIPEOFFSETS,
	CURSOR_OFFSETS,
};

/*
 * Make sure any device matches here are from most specific to most
 * general.  For example, since the Quanta match is based on the subsystem
 * and subvendor IDs, we need it to come before the more general IVB
 * PCI ID matches, otherwise we'll use the wrong info struct above.
 */
#define INTEL_PCI_IDS \
	INTEL_I830_IDS(&intel_i830_info),	\
	INTEL_I845G_IDS(&intel_845g_info),	\
	INTEL_I85X_IDS(&intel_i85x_info),	\
	INTEL_I865G_IDS(&intel_i865g_info),	\
	INTEL_I915G_IDS(&intel_i915g_info),	\
	INTEL_I915GM_IDS(&intel_i915gm_info),	\
	INTEL_I945G_IDS(&intel_i945g_info),	\
	INTEL_I945GM_IDS(&intel_i945gm_info),	\
	INTEL_I965G_IDS(&intel_i965g_info),	\
	INTEL_G33_IDS(&intel_g33_info),		\
	INTEL_I965GM_IDS(&intel_i965gm_info),	\
	INTEL_GM45_IDS(&intel_gm45_info), 	\
	INTEL_G45_IDS(&intel_g45_info), 	\
	INTEL_PINEVIEW_IDS(&intel_pineview_info),	\
	INTEL_IRONLAKE_D_IDS(&intel_ironlake_d_info),	\
	INTEL_IRONLAKE_M_IDS(&intel_ironlake_m_info),	\
	INTEL_SNB_D_IDS(&intel_sandybridge_d_info),	\
	INTEL_SNB_M_IDS(&intel_sandybridge_m_info),	\
	INTEL_IVB_Q_IDS(&intel_ivybridge_q_info), /* must be first IVB */ \
	INTEL_IVB_M_IDS(&intel_ivybridge_m_info),	\
	INTEL_IVB_D_IDS(&intel_ivybridge_d_info),	\
	INTEL_HSW_D_IDS(&intel_haswell_d_info), \
	INTEL_HSW_M_IDS(&intel_haswell_m_info), \
	INTEL_VLV_M_IDS(&intel_valleyview_m_info),	\
	INTEL_VLV_D_IDS(&intel_valleyview_d_info),	\
	INTEL_BDW_GT12M_IDS(&intel_broadwell_m_info),	\
	INTEL_BDW_GT12D_IDS(&intel_broadwell_d_info),	\
	INTEL_BDW_GT3M_IDS(&intel_broadwell_gt3m_info),	\
	INTEL_BDW_GT3D_IDS(&intel_broadwell_gt3d_info), \
	INTEL_CHV_IDS(&intel_cherryview_info)

static const struct pci_device_id pciidlist[] = {		/* aka */
	INTEL_PCI_IDS,
	{0, 0, 0}
};

#if defined(CONFIG_DRM_I915_KMS)
MODULE_DEVICE_TABLE(pci, pciidlist);
#endif

void intel_detect_pch(struct drm_device *dev)
{
	struct drm_i915_private *dev_priv = dev->dev_private;
	struct pci_dev *pch = NULL;

	/* In all current cases, num_pipes is equivalent to the PCH_NOP setting
	 * (which really amounts to a PCH but no South Display).
	 */
	if (INTEL_INFO(dev)->num_pipes == 0) {
		dev_priv->pch_type = PCH_NOP;
		return;
	}

	/*
	 * The reason to probe ISA bridge instead of Dev31:Fun0 is to
	 * make graphics device passthrough work easy for VMM, that only
	 * need to expose ISA bridge to let driver know the real hardware
	 * underneath. This is a requirement from virtualization team.
	 *
	 * In some virtualized environments (e.g. XEN), there is irrelevant
	 * ISA bridge in the system. To work reliably, we should scan trhough
	 * all the ISA bridge devices and check for the first match, instead
	 * of only checking the first one.
	 */
	while ((pch = pci_get_class(PCI_CLASS_BRIDGE_ISA << 8, pch))) {
		if (pch->vendor == PCI_VENDOR_ID_INTEL) {
			unsigned short id = pch->device & INTEL_PCH_DEVICE_ID_MASK;
			dev_priv->pch_id = id;

			if (id == INTEL_PCH_IBX_DEVICE_ID_TYPE) {
				dev_priv->pch_type = PCH_IBX;
				DRM_DEBUG_KMS("Found Ibex Peak PCH\n");
				WARN_ON(!IS_GEN5(dev));
			} else if (id == INTEL_PCH_CPT_DEVICE_ID_TYPE) {
				dev_priv->pch_type = PCH_CPT;
				DRM_DEBUG_KMS("Found CougarPoint PCH\n");
				WARN_ON(!(IS_GEN6(dev) || IS_IVYBRIDGE(dev)));
			} else if (id == INTEL_PCH_PPT_DEVICE_ID_TYPE) {
				/* PantherPoint is CPT compatible */
				dev_priv->pch_type = PCH_CPT;
				DRM_DEBUG_KMS("Found PantherPoint PCH\n");
				WARN_ON(!(IS_GEN6(dev) || IS_IVYBRIDGE(dev)));
			} else if (id == INTEL_PCH_LPT_DEVICE_ID_TYPE) {
				dev_priv->pch_type = PCH_LPT;
				DRM_DEBUG_KMS("Found LynxPoint PCH\n");
				WARN_ON(!IS_HASWELL(dev));
				WARN_ON(IS_ULT(dev));
			} else if (IS_BROADWELL(dev)) {
				dev_priv->pch_type = PCH_LPT;
				dev_priv->pch_id =
					INTEL_PCH_LPT_LP_DEVICE_ID_TYPE;
				DRM_DEBUG_KMS("This is Broadwell, assuming "
					      "LynxPoint LP PCH\n");
			} else if (id == INTEL_PCH_LPT_LP_DEVICE_ID_TYPE) {
				dev_priv->pch_type = PCH_LPT;
				DRM_DEBUG_KMS("Found LynxPoint LP PCH\n");
				WARN_ON(!IS_HASWELL(dev));
				WARN_ON(!IS_ULT(dev));
			} else
				continue;

			break;
		}
	}
	if (!pch)
		DRM_DEBUG_KMS("No PCH found.\n");

	pci_dev_put(pch);
}

bool i915_semaphore_is_enabled(struct drm_device *dev)
{
	if (INTEL_INFO(dev)->gen < 6)
		return false;

	if (i915.semaphores >= 0)
		return i915.semaphores;

#ifdef CONFIG_INTEL_IOMMU
	/* Enable semaphores on SNB when IO remapping is off */
	if (INTEL_INFO(dev)->gen == 6 && intel_iommu_gfx_mapped)
		return false;
#endif

	return true;
}

static int i915_drm_freeze(struct drm_device *dev)
{
	struct drm_i915_private *dev_priv = dev->dev_private;
	struct drm_crtc *crtc;
	pci_power_t opregion_target_state;

	/* ignore lid events during suspend */
	mutex_lock(&dev_priv->modeset_restore_lock);
	dev_priv->modeset_restore = MODESET_SUSPENDED;
	mutex_unlock(&dev_priv->modeset_restore_lock);

	/* We do a lot of poking in a lot of registers, make sure they work
	 * properly. */
	intel_display_set_init_power(dev_priv, true);

	drm_kms_helper_poll_disable(dev);

	pci_save_state(dev->pdev);

	/* If KMS is active, we do the leavevt stuff here */
	if (drm_core_check_feature(dev, DRIVER_MODESET)) {
		int error;

		error = i915_gem_suspend(dev);
		if (error) {
			dev_err(&dev->pdev->dev,
				"GEM idle failed, resume might fail\n");
			return error;
		}

<<<<<<< HEAD
		intel_runtime_pm_disable_interrupts(dev);
=======
		flush_delayed_work(&dev_priv->rps.delayed_resume_work);

		intel_runtime_pm_disable_interrupts(dev);
		dev_priv->enable_hotplug_processing = false;
>>>>>>> 7b3c29f6

		intel_suspend_gt_powersave(dev);

		/*
		 * Disable CRTCs directly since we want to preserve sw state
		 * for _thaw.
		 */
		drm_modeset_lock_all(dev);
		for_each_crtc(dev, crtc) {
			dev_priv->display.crtc_disable(crtc);
		}
		drm_modeset_unlock_all(dev);

		intel_modeset_suspend_hw(dev);
	}

	i915_gem_suspend_gtt_mappings(dev);

	i915_save_state(dev);

<<<<<<< HEAD
	if (acpi_target_system_state() >= ACPI_STATE_S3)
		opregion_target_state = PCI_D3cold;
	else
		opregion_target_state = PCI_D1;
=======
	opregion_target_state = PCI_D3cold;
#if IS_ENABLED(CONFIG_ACPI_SLEEP)
	if (acpi_target_system_state() < ACPI_STATE_S3)
		opregion_target_state = PCI_D1;
#endif
>>>>>>> 7b3c29f6
	intel_opregion_notify_adapter(dev, opregion_target_state);

	intel_uncore_forcewake_reset(dev, false);
	intel_opregion_fini(dev);

	console_lock();
	intel_fbdev_set_suspend(dev, FBINFO_STATE_SUSPENDED);
	console_unlock();

	dev_priv->suspend_count++;

	intel_display_set_init_power(dev_priv, false);

	return 0;
}

int i915_suspend(struct drm_device *dev, pm_message_t state)
{
	int error;

	if (!dev || !dev->dev_private) {
		DRM_ERROR("dev: %p\n", dev);
		DRM_ERROR("DRM not initialized, aborting suspend.\n");
		return -ENODEV;
	}

	if (state.event == PM_EVENT_PRETHAW)
		return 0;


	if (dev->switch_power_state == DRM_SWITCH_POWER_OFF)
		return 0;

	error = i915_drm_freeze(dev);
	if (error)
		return error;

	if (state.event == PM_EVENT_SUSPEND) {
		/* Shut down the device */
		pci_disable_device(dev->pdev);
		pci_set_power_state(dev->pdev, PCI_D3hot);
	}

	return 0;
}

void intel_console_resume(struct work_struct *work)
{
	struct drm_i915_private *dev_priv =
		container_of(work, struct drm_i915_private,
			     console_resume_work);
	struct drm_device *dev = dev_priv->dev;

	console_lock();
	intel_fbdev_set_suspend(dev, FBINFO_STATE_RUNNING);
	console_unlock();
}

static int i915_drm_thaw_early(struct drm_device *dev)
{
	struct drm_i915_private *dev_priv = dev->dev_private;

	if (IS_HASWELL(dev) || IS_BROADWELL(dev))
		hsw_disable_pc8(dev_priv);

	intel_uncore_early_sanitize(dev, true);
	intel_uncore_sanitize(dev);
	intel_power_domains_init_hw(dev_priv);

	return 0;
}

static int __i915_drm_thaw(struct drm_device *dev, bool restore_gtt_mappings)
{
	struct drm_i915_private *dev_priv = dev->dev_private;

	if (drm_core_check_feature(dev, DRIVER_MODESET) &&
	    restore_gtt_mappings) {
		mutex_lock(&dev->struct_mutex);
		i915_gem_restore_gtt_mappings(dev);
		mutex_unlock(&dev->struct_mutex);
	}

	i915_restore_state(dev);
	intel_opregion_setup(dev);

	/* KMS EnterVT equivalent */
	if (drm_core_check_feature(dev, DRIVER_MODESET)) {
		intel_init_pch_refclk(dev);
		drm_mode_config_reset(dev);

		mutex_lock(&dev->struct_mutex);
		if (i915_gem_init_hw(dev)) {
			DRM_ERROR("failed to re-initialize GPU, declaring wedged!\n");
			atomic_set_mask(I915_WEDGED, &dev_priv->gpu_error.reset_counter);
		}
		mutex_unlock(&dev->struct_mutex);

		intel_runtime_pm_restore_interrupts(dev);

		intel_modeset_init_hw(dev);

		drm_modeset_lock_all(dev);
		intel_modeset_setup_hw_state(dev, true);
		drm_modeset_unlock_all(dev);

		/*
		 * ... but also need to make sure that hotplug processing
		 * doesn't cause havoc. Like in the driver load code we don't
		 * bother with the tiny race here where we might loose hotplug
		 * notifications.
		 * */
		intel_hpd_init(dev);
		/* Config may have changed between suspend and resume */
		drm_helper_hpd_irq_event(dev);
	}

	intel_opregion_init(dev);

	/*
	 * The console lock can be pretty contented on resume due
	 * to all the printk activity.  Try to keep it out of the hot
	 * path of resume if possible.
	 */
	if (console_trylock()) {
		intel_fbdev_set_suspend(dev, FBINFO_STATE_RUNNING);
		console_unlock();
	} else {
		schedule_work(&dev_priv->console_resume_work);
	}

	mutex_lock(&dev_priv->modeset_restore_lock);
	dev_priv->modeset_restore = MODESET_DONE;
	mutex_unlock(&dev_priv->modeset_restore_lock);

	intel_opregion_notify_adapter(dev, PCI_D0);

	return 0;
}

static int i915_drm_thaw(struct drm_device *dev)
{
	if (drm_core_check_feature(dev, DRIVER_MODESET))
		i915_check_and_clear_faults(dev);

	return __i915_drm_thaw(dev, true);
}

static int i915_resume_early(struct drm_device *dev)
{
	if (dev->switch_power_state == DRM_SWITCH_POWER_OFF)
		return 0;

	/*
	 * We have a resume ordering issue with the snd-hda driver also
	 * requiring our device to be power up. Due to the lack of a
	 * parent/child relationship we currently solve this with an early
	 * resume hook.
	 *
	 * FIXME: This should be solved with a special hdmi sink device or
	 * similar so that power domains can be employed.
	 */
	if (pci_enable_device(dev->pdev))
		return -EIO;

	pci_set_master(dev->pdev);

	return i915_drm_thaw_early(dev);
}

int i915_resume(struct drm_device *dev)
{
	struct drm_i915_private *dev_priv = dev->dev_private;
	int ret;

	/*
	 * Platforms with opregion should have sane BIOS, older ones (gen3 and
	 * earlier) need to restore the GTT mappings since the BIOS might clear
	 * all our scratch PTEs.
	 */
	ret = __i915_drm_thaw(dev, !dev_priv->opregion.header);
	if (ret)
		return ret;

	drm_kms_helper_poll_enable(dev);
	return 0;
}

static int i915_resume_legacy(struct drm_device *dev)
{
	i915_resume_early(dev);
	i915_resume(dev);

	return 0;
}

/**
 * i915_reset - reset chip after a hang
 * @dev: drm device to reset
 *
 * Reset the chip.  Useful if a hang is detected. Returns zero on successful
 * reset or otherwise an error code.
 *
 * Procedure is fairly simple:
 *   - reset the chip using the reset reg
 *   - re-init context state
 *   - re-init hardware status page
 *   - re-init ring buffer
 *   - re-init interrupt state
 *   - re-init display
 */
int i915_reset(struct drm_device *dev)
{
	struct drm_i915_private *dev_priv = dev->dev_private;
	bool simulated;
	int ret;

	if (!i915.reset)
		return 0;

	mutex_lock(&dev->struct_mutex);

	i915_gem_reset(dev);

	simulated = dev_priv->gpu_error.stop_rings != 0;

	ret = intel_gpu_reset(dev);

	/* Also reset the gpu hangman. */
	if (simulated) {
		DRM_INFO("Simulated gpu hang, resetting stop_rings\n");
		dev_priv->gpu_error.stop_rings = 0;
		if (ret == -ENODEV) {
			DRM_INFO("Reset not implemented, but ignoring "
				 "error for simulated gpu hangs\n");
			ret = 0;
		}
	}

	if (ret) {
		DRM_ERROR("Failed to reset chip: %i\n", ret);
		mutex_unlock(&dev->struct_mutex);
		return ret;
	}

	/* Ok, now get things going again... */

	/*
	 * Everything depends on having the GTT running, so we need to start
	 * there.  Fortunately we don't need to do this unless we reset the
	 * chip at a PCI level.
	 *
	 * Next we need to restore the context, but we don't use those
	 * yet either...
	 *
	 * Ring buffer needs to be re-initialized in the KMS case, or if X
	 * was running at the time of the reset (i.e. we weren't VT
	 * switched away).
	 */
	if (drm_core_check_feature(dev, DRIVER_MODESET) ||
			!dev_priv->ums.mm_suspended) {
		dev_priv->ums.mm_suspended = 0;

		ret = i915_gem_init_hw(dev);
		mutex_unlock(&dev->struct_mutex);
		if (ret) {
			DRM_ERROR("Failed hw init on reset %d\n", ret);
			return ret;
		}

		/*
		 * FIXME: This races pretty badly against concurrent holders of
		 * ring interrupts. This is possible since we've started to drop
		 * dev->struct_mutex in select places when waiting for the gpu.
		 */

		/*
		 * rps/rc6 re-init is necessary to restore state lost after the
		 * reset and the re-install of gt irqs. Skip for ironlake per
		 * previous concerns that it doesn't respond well to some forms
		 * of re-init after reset.
		 */
		if (INTEL_INFO(dev)->gen > 5)
			intel_reset_gt_powersave(dev);

		intel_hpd_init(dev);
	} else {
		mutex_unlock(&dev->struct_mutex);
	}

	return 0;
}

static int i915_pci_probe(struct pci_dev *pdev, const struct pci_device_id *ent)
{
	struct intel_device_info *intel_info =
		(struct intel_device_info *) ent->driver_data;

	if (IS_PRELIMINARY_HW(intel_info) && !i915.preliminary_hw_support) {
		DRM_INFO("This hardware requires preliminary hardware support.\n"
			 "See CONFIG_DRM_I915_PRELIMINARY_HW_SUPPORT, and/or modparam preliminary_hw_support\n");
		return -ENODEV;
	}

	/* Only bind to function 0 of the device. Early generations
	 * used function 1 as a placeholder for multi-head. This causes
	 * us confusion instead, especially on the systems where both
	 * functions have the same PCI-ID!
	 */
	if (PCI_FUNC(pdev->devfn))
		return -ENODEV;

	driver.driver_features &= ~(DRIVER_USE_AGP);

	return drm_get_pci_dev(pdev, ent, &driver);
}

static void
i915_pci_remove(struct pci_dev *pdev)
{
	struct drm_device *dev = pci_get_drvdata(pdev);

	drm_put_dev(dev);
}

static int i915_pm_suspend(struct device *dev)
{
	struct pci_dev *pdev = to_pci_dev(dev);
	struct drm_device *drm_dev = pci_get_drvdata(pdev);

	if (!drm_dev || !drm_dev->dev_private) {
		dev_err(dev, "DRM not initialized, aborting suspend.\n");
		return -ENODEV;
	}

	if (drm_dev->switch_power_state == DRM_SWITCH_POWER_OFF)
		return 0;

	return i915_drm_freeze(drm_dev);
}

static int i915_pm_suspend_late(struct device *dev)
{
	struct pci_dev *pdev = to_pci_dev(dev);
	struct drm_device *drm_dev = pci_get_drvdata(pdev);
	struct drm_i915_private *dev_priv = drm_dev->dev_private;

	/*
	 * We have a suspedn ordering issue with the snd-hda driver also
	 * requiring our device to be power up. Due to the lack of a
	 * parent/child relationship we currently solve this with an late
	 * suspend hook.
	 *
	 * FIXME: This should be solved with a special hdmi sink device or
	 * similar so that power domains can be employed.
	 */
	if (drm_dev->switch_power_state == DRM_SWITCH_POWER_OFF)
		return 0;

	if (IS_HASWELL(drm_dev) || IS_BROADWELL(drm_dev))
		hsw_enable_pc8(dev_priv);

	pci_disable_device(pdev);
	pci_set_power_state(pdev, PCI_D3hot);

	return 0;
}

static int i915_pm_resume_early(struct device *dev)
{
	struct pci_dev *pdev = to_pci_dev(dev);
	struct drm_device *drm_dev = pci_get_drvdata(pdev);

	return i915_resume_early(drm_dev);
}

static int i915_pm_resume(struct device *dev)
{
	struct pci_dev *pdev = to_pci_dev(dev);
	struct drm_device *drm_dev = pci_get_drvdata(pdev);

	return i915_resume(drm_dev);
}

static int i915_pm_freeze(struct device *dev)
{
	struct pci_dev *pdev = to_pci_dev(dev);
	struct drm_device *drm_dev = pci_get_drvdata(pdev);

	if (!drm_dev || !drm_dev->dev_private) {
		dev_err(dev, "DRM not initialized, aborting suspend.\n");
		return -ENODEV;
	}

	return i915_drm_freeze(drm_dev);
}

static int i915_pm_thaw_early(struct device *dev)
{
	struct pci_dev *pdev = to_pci_dev(dev);
	struct drm_device *drm_dev = pci_get_drvdata(pdev);

	return i915_drm_thaw_early(drm_dev);
}

static int i915_pm_thaw(struct device *dev)
{
	struct pci_dev *pdev = to_pci_dev(dev);
	struct drm_device *drm_dev = pci_get_drvdata(pdev);

	return i915_drm_thaw(drm_dev);
}

static int i915_pm_poweroff(struct device *dev)
{
	struct pci_dev *pdev = to_pci_dev(dev);
	struct drm_device *drm_dev = pci_get_drvdata(pdev);

	return i915_drm_freeze(drm_dev);
}

static int hsw_runtime_suspend(struct drm_i915_private *dev_priv)
{
	hsw_enable_pc8(dev_priv);

	return 0;
}

static int snb_runtime_resume(struct drm_i915_private *dev_priv)
{
	struct drm_device *dev = dev_priv->dev;

	intel_init_pch_refclk(dev);

	return 0;
}

static int hsw_runtime_resume(struct drm_i915_private *dev_priv)
{
	hsw_disable_pc8(dev_priv);

	return 0;
}

/*
 * Save all Gunit registers that may be lost after a D3 and a subsequent
 * S0i[R123] transition. The list of registers needing a save/restore is
 * defined in the VLV2_S0IXRegs document. This documents marks all Gunit
 * registers in the following way:
 * - Driver: saved/restored by the driver
 * - Punit : saved/restored by the Punit firmware
 * - No, w/o marking: no need to save/restore, since the register is R/O or
 *                    used internally by the HW in a way that doesn't depend
 *                    keeping the content across a suspend/resume.
 * - Debug : used for debugging
 *
 * We save/restore all registers marked with 'Driver', with the following
 * exceptions:
 * - Registers out of use, including also registers marked with 'Debug'.
 *   These have no effect on the driver's operation, so we don't save/restore
 *   them to reduce the overhead.
 * - Registers that are fully setup by an initialization function called from
 *   the resume path. For example many clock gating and RPS/RC6 registers.
 * - Registers that provide the right functionality with their reset defaults.
 *
 * TODO: Except for registers that based on the above 3 criteria can be safely
 * ignored, we save/restore all others, practically treating the HW context as
 * a black-box for the driver. Further investigation is needed to reduce the
 * saved/restored registers even further, by following the same 3 criteria.
 */
static void vlv_save_gunit_s0ix_state(struct drm_i915_private *dev_priv)
{
	struct vlv_s0ix_state *s = &dev_priv->vlv_s0ix_state;
	int i;

	/* GAM 0x4000-0x4770 */
	s->wr_watermark		= I915_READ(GEN7_WR_WATERMARK);
	s->gfx_prio_ctrl	= I915_READ(GEN7_GFX_PRIO_CTRL);
	s->arb_mode		= I915_READ(ARB_MODE);
	s->gfx_pend_tlb0	= I915_READ(GEN7_GFX_PEND_TLB0);
	s->gfx_pend_tlb1	= I915_READ(GEN7_GFX_PEND_TLB1);

	for (i = 0; i < ARRAY_SIZE(s->lra_limits); i++)
		s->lra_limits[i] = I915_READ(GEN7_LRA_LIMITS_BASE + i * 4);

	s->media_max_req_count	= I915_READ(GEN7_MEDIA_MAX_REQ_COUNT);
	s->gfx_max_req_count	= I915_READ(GEN7_MEDIA_MAX_REQ_COUNT);

	s->render_hwsp		= I915_READ(RENDER_HWS_PGA_GEN7);
	s->ecochk		= I915_READ(GAM_ECOCHK);
	s->bsd_hwsp		= I915_READ(BSD_HWS_PGA_GEN7);
	s->blt_hwsp		= I915_READ(BLT_HWS_PGA_GEN7);

	s->tlb_rd_addr		= I915_READ(GEN7_TLB_RD_ADDR);

	/* MBC 0x9024-0x91D0, 0x8500 */
	s->g3dctl		= I915_READ(VLV_G3DCTL);
	s->gsckgctl		= I915_READ(VLV_GSCKGCTL);
	s->mbctl		= I915_READ(GEN6_MBCTL);

	/* GCP 0x9400-0x9424, 0x8100-0x810C */
	s->ucgctl1		= I915_READ(GEN6_UCGCTL1);
	s->ucgctl3		= I915_READ(GEN6_UCGCTL3);
	s->rcgctl1		= I915_READ(GEN6_RCGCTL1);
	s->rcgctl2		= I915_READ(GEN6_RCGCTL2);
	s->rstctl		= I915_READ(GEN6_RSTCTL);
	s->misccpctl		= I915_READ(GEN7_MISCCPCTL);

	/* GPM 0xA000-0xAA84, 0x8000-0x80FC */
	s->gfxpause		= I915_READ(GEN6_GFXPAUSE);
	s->rpdeuhwtc		= I915_READ(GEN6_RPDEUHWTC);
	s->rpdeuc		= I915_READ(GEN6_RPDEUC);
	s->ecobus		= I915_READ(ECOBUS);
	s->pwrdwnupctl		= I915_READ(VLV_PWRDWNUPCTL);
	s->rp_down_timeout	= I915_READ(GEN6_RP_DOWN_TIMEOUT);
	s->rp_deucsw		= I915_READ(GEN6_RPDEUCSW);
	s->rcubmabdtmr		= I915_READ(GEN6_RCUBMABDTMR);
	s->rcedata		= I915_READ(VLV_RCEDATA);
	s->spare2gh		= I915_READ(VLV_SPAREG2H);

	/* Display CZ domain, 0x4400C-0x4402C, 0x4F000-0x4F11F */
	s->gt_imr		= I915_READ(GTIMR);
	s->gt_ier		= I915_READ(GTIER);
	s->pm_imr		= I915_READ(GEN6_PMIMR);
	s->pm_ier		= I915_READ(GEN6_PMIER);

	for (i = 0; i < ARRAY_SIZE(s->gt_scratch); i++)
		s->gt_scratch[i] = I915_READ(GEN7_GT_SCRATCH_BASE + i * 4);

	/* GT SA CZ domain, 0x100000-0x138124 */
	s->tilectl		= I915_READ(TILECTL);
	s->gt_fifoctl		= I915_READ(GTFIFOCTL);
	s->gtlc_wake_ctrl	= I915_READ(VLV_GTLC_WAKE_CTRL);
	s->gtlc_survive		= I915_READ(VLV_GTLC_SURVIVABILITY_REG);
	s->pmwgicz		= I915_READ(VLV_PMWGICZ);

	/* Gunit-Display CZ domain, 0x182028-0x1821CF */
	s->gu_ctl0		= I915_READ(VLV_GU_CTL0);
	s->gu_ctl1		= I915_READ(VLV_GU_CTL1);
	s->clock_gate_dis2	= I915_READ(VLV_GUNIT_CLOCK_GATE2);

	/*
	 * Not saving any of:
	 * DFT,		0x9800-0x9EC0
	 * SARB,	0xB000-0xB1FC
	 * GAC,		0x5208-0x524C, 0x14000-0x14C000
	 * PCI CFG
	 */
}

static void vlv_restore_gunit_s0ix_state(struct drm_i915_private *dev_priv)
{
	struct vlv_s0ix_state *s = &dev_priv->vlv_s0ix_state;
	u32 val;
	int i;

	/* GAM 0x4000-0x4770 */
	I915_WRITE(GEN7_WR_WATERMARK,	s->wr_watermark);
	I915_WRITE(GEN7_GFX_PRIO_CTRL,	s->gfx_prio_ctrl);
	I915_WRITE(ARB_MODE,		s->arb_mode | (0xffff << 16));
	I915_WRITE(GEN7_GFX_PEND_TLB0,	s->gfx_pend_tlb0);
	I915_WRITE(GEN7_GFX_PEND_TLB1,	s->gfx_pend_tlb1);

	for (i = 0; i < ARRAY_SIZE(s->lra_limits); i++)
		I915_WRITE(GEN7_LRA_LIMITS_BASE + i * 4, s->lra_limits[i]);

	I915_WRITE(GEN7_MEDIA_MAX_REQ_COUNT, s->media_max_req_count);
	I915_WRITE(GEN7_MEDIA_MAX_REQ_COUNT, s->gfx_max_req_count);

	I915_WRITE(RENDER_HWS_PGA_GEN7,	s->render_hwsp);
	I915_WRITE(GAM_ECOCHK,		s->ecochk);
	I915_WRITE(BSD_HWS_PGA_GEN7,	s->bsd_hwsp);
	I915_WRITE(BLT_HWS_PGA_GEN7,	s->blt_hwsp);

	I915_WRITE(GEN7_TLB_RD_ADDR,	s->tlb_rd_addr);

	/* MBC 0x9024-0x91D0, 0x8500 */
	I915_WRITE(VLV_G3DCTL,		s->g3dctl);
	I915_WRITE(VLV_GSCKGCTL,	s->gsckgctl);
	I915_WRITE(GEN6_MBCTL,		s->mbctl);

	/* GCP 0x9400-0x9424, 0x8100-0x810C */
	I915_WRITE(GEN6_UCGCTL1,	s->ucgctl1);
	I915_WRITE(GEN6_UCGCTL3,	s->ucgctl3);
	I915_WRITE(GEN6_RCGCTL1,	s->rcgctl1);
	I915_WRITE(GEN6_RCGCTL2,	s->rcgctl2);
	I915_WRITE(GEN6_RSTCTL,		s->rstctl);
	I915_WRITE(GEN7_MISCCPCTL,	s->misccpctl);

	/* GPM 0xA000-0xAA84, 0x8000-0x80FC */
	I915_WRITE(GEN6_GFXPAUSE,	s->gfxpause);
	I915_WRITE(GEN6_RPDEUHWTC,	s->rpdeuhwtc);
	I915_WRITE(GEN6_RPDEUC,		s->rpdeuc);
	I915_WRITE(ECOBUS,		s->ecobus);
	I915_WRITE(VLV_PWRDWNUPCTL,	s->pwrdwnupctl);
	I915_WRITE(GEN6_RP_DOWN_TIMEOUT,s->rp_down_timeout);
	I915_WRITE(GEN6_RPDEUCSW,	s->rp_deucsw);
	I915_WRITE(GEN6_RCUBMABDTMR,	s->rcubmabdtmr);
	I915_WRITE(VLV_RCEDATA,		s->rcedata);
	I915_WRITE(VLV_SPAREG2H,	s->spare2gh);

	/* Display CZ domain, 0x4400C-0x4402C, 0x4F000-0x4F11F */
	I915_WRITE(GTIMR,		s->gt_imr);
	I915_WRITE(GTIER,		s->gt_ier);
	I915_WRITE(GEN6_PMIMR,		s->pm_imr);
	I915_WRITE(GEN6_PMIER,		s->pm_ier);

	for (i = 0; i < ARRAY_SIZE(s->gt_scratch); i++)
		I915_WRITE(GEN7_GT_SCRATCH_BASE + i * 4, s->gt_scratch[i]);

	/* GT SA CZ domain, 0x100000-0x138124 */
	I915_WRITE(TILECTL,			s->tilectl);
	I915_WRITE(GTFIFOCTL,			s->gt_fifoctl);
	/*
	 * Preserve the GT allow wake and GFX force clock bit, they are not
	 * be restored, as they are used to control the s0ix suspend/resume
	 * sequence by the caller.
	 */
	val = I915_READ(VLV_GTLC_WAKE_CTRL);
	val &= VLV_GTLC_ALLOWWAKEREQ;
	val |= s->gtlc_wake_ctrl & ~VLV_GTLC_ALLOWWAKEREQ;
	I915_WRITE(VLV_GTLC_WAKE_CTRL, val);

	val = I915_READ(VLV_GTLC_SURVIVABILITY_REG);
	val &= VLV_GFX_CLK_FORCE_ON_BIT;
	val |= s->gtlc_survive & ~VLV_GFX_CLK_FORCE_ON_BIT;
	I915_WRITE(VLV_GTLC_SURVIVABILITY_REG, val);

	I915_WRITE(VLV_PMWGICZ,			s->pmwgicz);

	/* Gunit-Display CZ domain, 0x182028-0x1821CF */
	I915_WRITE(VLV_GU_CTL0,			s->gu_ctl0);
	I915_WRITE(VLV_GU_CTL1,			s->gu_ctl1);
	I915_WRITE(VLV_GUNIT_CLOCK_GATE2,	s->clock_gate_dis2);
}

int vlv_force_gfx_clock(struct drm_i915_private *dev_priv, bool force_on)
{
	u32 val;
	int err;

	val = I915_READ(VLV_GTLC_SURVIVABILITY_REG);
	WARN_ON(!!(val & VLV_GFX_CLK_FORCE_ON_BIT) == force_on);

#define COND (I915_READ(VLV_GTLC_SURVIVABILITY_REG) & VLV_GFX_CLK_STATUS_BIT)
	/* Wait for a previous force-off to settle */
	if (force_on) {
		err = wait_for(!COND, 20);
		if (err) {
			DRM_ERROR("timeout waiting for GFX clock force-off (%08x)\n",
				  I915_READ(VLV_GTLC_SURVIVABILITY_REG));
			return err;
		}
	}

	val = I915_READ(VLV_GTLC_SURVIVABILITY_REG);
	val &= ~VLV_GFX_CLK_FORCE_ON_BIT;
	if (force_on)
		val |= VLV_GFX_CLK_FORCE_ON_BIT;
	I915_WRITE(VLV_GTLC_SURVIVABILITY_REG, val);

	if (!force_on)
		return 0;

	err = wait_for(COND, 20);
	if (err)
		DRM_ERROR("timeout waiting for GFX clock force-on (%08x)\n",
			  I915_READ(VLV_GTLC_SURVIVABILITY_REG));

	return err;
#undef COND
}

static int vlv_allow_gt_wake(struct drm_i915_private *dev_priv, bool allow)
{
	u32 val;
	int err = 0;

	val = I915_READ(VLV_GTLC_WAKE_CTRL);
	val &= ~VLV_GTLC_ALLOWWAKEREQ;
	if (allow)
		val |= VLV_GTLC_ALLOWWAKEREQ;
	I915_WRITE(VLV_GTLC_WAKE_CTRL, val);
	POSTING_READ(VLV_GTLC_WAKE_CTRL);

#define COND (!!(I915_READ(VLV_GTLC_PW_STATUS) & VLV_GTLC_ALLOWWAKEACK) == \
	      allow)
	err = wait_for(COND, 1);
	if (err)
		DRM_ERROR("timeout disabling GT waking\n");
	return err;
#undef COND
}

static int vlv_wait_for_gt_wells(struct drm_i915_private *dev_priv,
				 bool wait_for_on)
{
	u32 mask;
	u32 val;
	int err;

	mask = VLV_GTLC_PW_MEDIA_STATUS_MASK | VLV_GTLC_PW_RENDER_STATUS_MASK;
	val = wait_for_on ? mask : 0;
#define COND ((I915_READ(VLV_GTLC_PW_STATUS) & mask) == val)
	if (COND)
		return 0;

	DRM_DEBUG_KMS("waiting for GT wells to go %s (%08x)\n",
			wait_for_on ? "on" : "off",
			I915_READ(VLV_GTLC_PW_STATUS));

	/*
	 * RC6 transitioning can be delayed up to 2 msec (see
	 * valleyview_enable_rps), use 3 msec for safety.
	 */
	err = wait_for(COND, 3);
	if (err)
		DRM_ERROR("timeout waiting for GT wells to go %s\n",
			  wait_for_on ? "on" : "off");

	return err;
#undef COND
}

static void vlv_check_no_gt_access(struct drm_i915_private *dev_priv)
{
	if (!(I915_READ(VLV_GTLC_PW_STATUS) & VLV_GTLC_ALLOWWAKEERR))
		return;

	DRM_ERROR("GT register access while GT waking disabled\n");
	I915_WRITE(VLV_GTLC_PW_STATUS, VLV_GTLC_ALLOWWAKEERR);
}

static int vlv_runtime_suspend(struct drm_i915_private *dev_priv)
{
	u32 mask;
	int err;

	/*
	 * Bspec defines the following GT well on flags as debug only, so
	 * don't treat them as hard failures.
	 */
	(void)vlv_wait_for_gt_wells(dev_priv, false);

	mask = VLV_GTLC_RENDER_CTX_EXISTS | VLV_GTLC_MEDIA_CTX_EXISTS;
	WARN_ON((I915_READ(VLV_GTLC_WAKE_CTRL) & mask) != mask);

	vlv_check_no_gt_access(dev_priv);

	err = vlv_force_gfx_clock(dev_priv, true);
	if (err)
		goto err1;

	err = vlv_allow_gt_wake(dev_priv, false);
	if (err)
		goto err2;
	vlv_save_gunit_s0ix_state(dev_priv);

	err = vlv_force_gfx_clock(dev_priv, false);
	if (err)
		goto err2;

	return 0;

err2:
	/* For safety always re-enable waking and disable gfx clock forcing */
	vlv_allow_gt_wake(dev_priv, true);
err1:
	vlv_force_gfx_clock(dev_priv, false);

	return err;
}

static int vlv_runtime_resume(struct drm_i915_private *dev_priv)
{
	struct drm_device *dev = dev_priv->dev;
	int err;
	int ret;

	/*
	 * If any of the steps fail just try to continue, that's the best we
	 * can do at this point. Return the first error code (which will also
	 * leave RPM permanently disabled).
	 */
	ret = vlv_force_gfx_clock(dev_priv, true);

	vlv_restore_gunit_s0ix_state(dev_priv);

	err = vlv_allow_gt_wake(dev_priv, true);
	if (!ret)
		ret = err;

	err = vlv_force_gfx_clock(dev_priv, false);
	if (!ret)
		ret = err;

	vlv_check_no_gt_access(dev_priv);

	intel_init_clock_gating(dev);
	i915_gem_restore_fences(dev);

	return ret;
}

static int intel_runtime_suspend(struct device *device)
{
	struct pci_dev *pdev = to_pci_dev(device);
	struct drm_device *dev = pci_get_drvdata(pdev);
	struct drm_i915_private *dev_priv = dev->dev_private;
	int ret;

	if (WARN_ON_ONCE(!(dev_priv->rps.enabled && intel_enable_rc6(dev))))
		return -ENODEV;

	WARN_ON(!HAS_RUNTIME_PM(dev));
	assert_force_wake_inactive(dev_priv);

	DRM_DEBUG_KMS("Suspending device\n");

	/*
	 * We could deadlock here in case another thread holding struct_mutex
	 * calls RPM suspend concurrently, since the RPM suspend will wait
	 * first for this RPM suspend to finish. In this case the concurrent
	 * RPM resume will be followed by its RPM suspend counterpart. Still
	 * for consistency return -EAGAIN, which will reschedule this suspend.
	 */
	if (!mutex_trylock(&dev->struct_mutex)) {
		DRM_DEBUG_KMS("device lock contention, deffering suspend\n");
		/*
		 * Bump the expiration timestamp, otherwise the suspend won't
		 * be rescheduled.
		 */
		pm_runtime_mark_last_busy(device);

		return -EAGAIN;
	}
	/*
	 * We are safe here against re-faults, since the fault handler takes
	 * an RPM reference.
	 */
	i915_gem_release_all_mmaps(dev_priv);
	mutex_unlock(&dev->struct_mutex);

	/*
	 * rps.work can't be rearmed here, since we get here only after making
	 * sure the GPU is idle and the RPS freq is set to the minimum. See
	 * intel_mark_idle().
	 */
	cancel_work_sync(&dev_priv->rps.work);
	intel_runtime_pm_disable_interrupts(dev);

	if (IS_GEN6(dev)) {
		ret = 0;
	} else if (IS_HASWELL(dev) || IS_BROADWELL(dev)) {
		ret = hsw_runtime_suspend(dev_priv);
	} else if (IS_VALLEYVIEW(dev)) {
		ret = vlv_runtime_suspend(dev_priv);
	} else {
		ret = -ENODEV;
		WARN_ON(1);
	}

	if (ret) {
		DRM_ERROR("Runtime suspend failed, disabling it (%d)\n", ret);
		intel_runtime_pm_restore_interrupts(dev);

		return ret;
	}

	del_timer_sync(&dev_priv->gpu_error.hangcheck_timer);
	dev_priv->pm.suspended = true;

	/*
	 * current versions of firmware which depend on this opregion
	 * notification have repurposed the D1 definition to mean
	 * "runtime suspended" vs. what you would normally expect (D3)
	 * to distinguish it from notifications that might be sent
	 * via the suspend path.
	 */
	intel_opregion_notify_adapter(dev, PCI_D1);

	DRM_DEBUG_KMS("Device suspended\n");
	return 0;
}

static int intel_runtime_resume(struct device *device)
{
	struct pci_dev *pdev = to_pci_dev(device);
	struct drm_device *dev = pci_get_drvdata(pdev);
	struct drm_i915_private *dev_priv = dev->dev_private;
	int ret;

	WARN_ON(!HAS_RUNTIME_PM(dev));

	DRM_DEBUG_KMS("Resuming device\n");

	intel_opregion_notify_adapter(dev, PCI_D0);
	dev_priv->pm.suspended = false;

	if (IS_GEN6(dev)) {
		ret = snb_runtime_resume(dev_priv);
	} else if (IS_HASWELL(dev) || IS_BROADWELL(dev)) {
		ret = hsw_runtime_resume(dev_priv);
	} else if (IS_VALLEYVIEW(dev)) {
		ret = vlv_runtime_resume(dev_priv);
	} else {
		WARN_ON(1);
		ret = -ENODEV;
	}

	/*
	 * No point of rolling back things in case of an error, as the best
	 * we can do is to hope that things will still work (and disable RPM).
	 */
	i915_gem_init_swizzling(dev);
	gen6_update_ring_freq(dev);

	intel_runtime_pm_restore_interrupts(dev);
	intel_reset_gt_powersave(dev);

	if (ret)
		DRM_ERROR("Runtime resume failed, disabling it (%d)\n", ret);
	else
		DRM_DEBUG_KMS("Device resumed\n");

	return ret;
}

static const struct dev_pm_ops i915_pm_ops = {
	.suspend = i915_pm_suspend,
	.suspend_late = i915_pm_suspend_late,
	.resume_early = i915_pm_resume_early,
	.resume = i915_pm_resume,
	.freeze = i915_pm_freeze,
	.thaw_early = i915_pm_thaw_early,
	.thaw = i915_pm_thaw,
	.poweroff = i915_pm_poweroff,
	.restore_early = i915_pm_resume_early,
	.restore = i915_pm_resume,
	.runtime_suspend = intel_runtime_suspend,
	.runtime_resume = intel_runtime_resume,
};

static const struct vm_operations_struct i915_gem_vm_ops = {
	.fault = i915_gem_fault,
	.open = drm_gem_vm_open,
	.close = drm_gem_vm_close,
};

static const struct file_operations i915_driver_fops = {
	.owner = THIS_MODULE,
	.open = drm_open,
	.release = drm_release,
	.unlocked_ioctl = drm_ioctl,
	.mmap = drm_gem_mmap,
	.poll = drm_poll,
	.read = drm_read,
#ifdef CONFIG_COMPAT
	.compat_ioctl = i915_compat_ioctl,
#endif
	.llseek = noop_llseek,
};

static struct drm_driver driver = {
	/* Don't use MTRRs here; the Xserver or userspace app should
	 * deal with them for Intel hardware.
	 */
	.driver_features =
	    DRIVER_USE_AGP |
	    DRIVER_HAVE_IRQ | DRIVER_IRQ_SHARED | DRIVER_GEM | DRIVER_PRIME |
	    DRIVER_RENDER,
	.load = i915_driver_load,
	.unload = i915_driver_unload,
	.open = i915_driver_open,
	.lastclose = i915_driver_lastclose,
	.preclose = i915_driver_preclose,
	.postclose = i915_driver_postclose,

	/* Used in place of i915_pm_ops for non-DRIVER_MODESET */
	.suspend = i915_suspend,
	.resume = i915_resume_legacy,

	.device_is_agp = i915_driver_device_is_agp,
	.master_create = i915_master_create,
	.master_destroy = i915_master_destroy,
#if defined(CONFIG_DEBUG_FS)
	.debugfs_init = i915_debugfs_init,
	.debugfs_cleanup = i915_debugfs_cleanup,
#endif
	.gem_free_object = i915_gem_free_object,
	.gem_vm_ops = &i915_gem_vm_ops,

	.prime_handle_to_fd = drm_gem_prime_handle_to_fd,
	.prime_fd_to_handle = drm_gem_prime_fd_to_handle,
	.gem_prime_export = i915_gem_prime_export,
	.gem_prime_import = i915_gem_prime_import,

	.dumb_create = i915_gem_dumb_create,
	.dumb_map_offset = i915_gem_mmap_gtt,
	.dumb_destroy = drm_gem_dumb_destroy,
	.ioctls = i915_ioctls,
	.fops = &i915_driver_fops,
	.name = DRIVER_NAME,
	.desc = DRIVER_DESC,
	.date = DRIVER_DATE,
	.major = DRIVER_MAJOR,
	.minor = DRIVER_MINOR,
	.patchlevel = DRIVER_PATCHLEVEL,
};

static struct pci_driver i915_pci_driver = {
	.name = DRIVER_NAME,
	.id_table = pciidlist,
	.probe = i915_pci_probe,
	.remove = i915_pci_remove,
	.driver.pm = &i915_pm_ops,
};

static int __init i915_init(void)
{
	driver.num_ioctls = i915_max_ioctl;

	/*
	 * If CONFIG_DRM_I915_KMS is set, default to KMS unless
	 * explicitly disabled with the module pararmeter.
	 *
	 * Otherwise, just follow the parameter (defaulting to off).
	 *
	 * Allow optional vga_text_mode_force boot option to override
	 * the default behavior.
	 */
#if defined(CONFIG_DRM_I915_KMS)
	if (i915.modeset != 0)
		driver.driver_features |= DRIVER_MODESET;
#endif
	if (i915.modeset == 1)
		driver.driver_features |= DRIVER_MODESET;

#ifdef CONFIG_VGA_CONSOLE
	if (vgacon_text_force() && i915.modeset == -1)
		driver.driver_features &= ~DRIVER_MODESET;
#endif

	if (!(driver.driver_features & DRIVER_MODESET)) {
		driver.get_vblank_timestamp = NULL;
#ifndef CONFIG_DRM_I915_UMS
		/* Silently fail loading to not upset userspace. */
		DRM_DEBUG_DRIVER("KMS and UMS disabled.\n");
		return 0;
#endif
	}

	return drm_pci_init(&driver, &i915_pci_driver);
}

static void __exit i915_exit(void)
{
#ifndef CONFIG_DRM_I915_UMS
	if (!(driver.driver_features & DRIVER_MODESET))
		return; /* Never loaded a driver. */
#endif

	drm_pci_exit(&driver, &i915_pci_driver);
}

module_init(i915_init);
module_exit(i915_exit);

MODULE_AUTHOR(DRIVER_AUTHOR);
MODULE_DESCRIPTION(DRIVER_DESC);
MODULE_LICENSE("GPL and additional rights");<|MERGE_RESOLUTION|>--- conflicted
+++ resolved
@@ -516,14 +516,9 @@
 			return error;
 		}
 
-<<<<<<< HEAD
+		flush_delayed_work(&dev_priv->rps.delayed_resume_work);
+
 		intel_runtime_pm_disable_interrupts(dev);
-=======
-		flush_delayed_work(&dev_priv->rps.delayed_resume_work);
-
-		intel_runtime_pm_disable_interrupts(dev);
-		dev_priv->enable_hotplug_processing = false;
->>>>>>> 7b3c29f6
 
 		intel_suspend_gt_powersave(dev);
 
@@ -544,18 +539,11 @@
 
 	i915_save_state(dev);
 
-<<<<<<< HEAD
-	if (acpi_target_system_state() >= ACPI_STATE_S3)
-		opregion_target_state = PCI_D3cold;
-	else
-		opregion_target_state = PCI_D1;
-=======
 	opregion_target_state = PCI_D3cold;
 #if IS_ENABLED(CONFIG_ACPI_SLEEP)
 	if (acpi_target_system_state() < ACPI_STATE_S3)
 		opregion_target_state = PCI_D1;
 #endif
->>>>>>> 7b3c29f6
 	intel_opregion_notify_adapter(dev, opregion_target_state);
 
 	intel_uncore_forcewake_reset(dev, false);
