#ifndef _SCSI_SCSI_DEVINFO_H
#define _SCSI_SCSI_DEVINFO_H
/*
 * Flags for SCSI devices that need special treatment
 */
#define BLIST_NOLUN     	0x001	/* Only scan LUN 0 */
#define BLIST_FORCELUN  	0x002	/* Known to have LUNs, force scanning,
					   deprecated: Use max_luns=N */
#define BLIST_BORKEN    	0x004	/* Flag for broken handshaking */
#define BLIST_KEY       	0x008	/* unlock by special command */
#define BLIST_SINGLELUN 	0x010	/* Do not use LUNs in parallel */
#define BLIST_NOTQ		0x020	/* Buggy Tagged Command Queuing */
#define BLIST_SPARSELUN 	0x040	/* Non consecutive LUN numbering */
#define BLIST_MAX5LUN		0x080	/* Avoid LUNS >= 5 */
#define BLIST_ISROM     	0x100	/* Treat as (removable) CD-ROM */
#define BLIST_LARGELUN		0x200	/* LUNs past 7 on a SCSI-2 device */
#define BLIST_INQUIRY_36	0x400	/* override additional length field */
#define BLIST_NOSTARTONADD	0x1000	/* do not do automatic start on add */
#define BLIST_REPORTLUN2	0x20000	/* try REPORT_LUNS even for SCSI-2 devs
 					   (if HBA supports more than 8 LUNs) */
#define BLIST_NOREPORTLUN	0x40000	/* don't try REPORT_LUNS scan (SCSI-3 devs) */
#define BLIST_NOT_LOCKABLE	0x80000	/* don't use PREVENT-ALLOW commands */
#define BLIST_NO_ULD_ATTACH	0x100000 /* device is actually for RAID config */
#define BLIST_SELECT_NO_ATN	0x200000 /* select without ATN */
#define BLIST_RETRY_HWERROR	0x400000 /* retry HARDWARE_ERROR */
#define BLIST_MAX_512		0x800000 /* maximum 512 sector cdb length */
#define BLIST_NO_DIF		0x2000000 /* Disable T10 PI (DIF) */
#define BLIST_SKIP_VPD_PAGES	0x4000000 /* Ignore SBC-3 VPD pages */
#define BLIST_TRY_VPD_PAGES	0x10000000 /* Attempt to read VPD pages */
#define BLIST_NO_RSOC		0x20000000 /* don't try to issue RSOC */
#define BLIST_MAX_1024		0x40000000 /* maximum 1024 sector cdb length */
<<<<<<< HEAD
=======
#define BLIST_UNMAP_LIMIT_WS	0x80000000 /* Use UNMAP limit for WRITE SAME */
>>>>>>> bb176f67

#endif<|MERGE_RESOLUTION|>--- conflicted
+++ resolved
@@ -29,9 +29,6 @@
 #define BLIST_TRY_VPD_PAGES	0x10000000 /* Attempt to read VPD pages */
 #define BLIST_NO_RSOC		0x20000000 /* don't try to issue RSOC */
 #define BLIST_MAX_1024		0x40000000 /* maximum 1024 sector cdb length */
-<<<<<<< HEAD
-=======
 #define BLIST_UNMAP_LIMIT_WS	0x80000000 /* Use UNMAP limit for WRITE SAME */
->>>>>>> bb176f67
 
 #endif