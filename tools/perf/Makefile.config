--- conflicted
+++ resolved
@@ -57,11 +57,8 @@
 
 ifeq ($(ARCH),s390)
   NO_PERF_REGS := 0
-<<<<<<< HEAD
-=======
   NO_SYSCALL_TABLE := 0
   CFLAGS += -fPIC -I$(OUTPUT)arch/s390/include/generated
->>>>>>> 661e50bc
 endif
 
 ifeq ($(NO_PERF_REGS),0)
